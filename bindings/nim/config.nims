when fileExists("nimble.paths"):
  include "nimble.paths"
<<<<<<< HEAD
  
=======

>>>>>>> b8705322
import strutils
from os import DirSep

const
  testPath = currentSourcePath.rsplit(DirSep, 1)[0] & "/tests"

# Helper functions
proc test(args, path: string) =
  if not dirExists "build":
    mkDir "build"
  exec "nim " & getEnv("TEST_LANG", "c") & " " & getEnv("NIMFLAGS") & " " & args &
    " --outdir:build -r -f --hints:off --warnings:off --skipParentCfg " & path

proc runAllTest*() =
  echo ">>>>>>>>>>>>>>>> Run tests in DEBUG mode <<<<<<<<<<<<<<<<"
  test "-d:debug", testPath & "/test_all"
  echo ">>>>>>>>>>>>>>>> Run tests in RELEASE mode <<<<<<<<<<<<<<<<"
  test "-d:release", testPath & "/test_all"
  echo ">>>>>>>>>>>>>>>> Run tests in RELEASE and THREADS ON mode <<<<<<<<<<<<<<<<"
  test "--threads:on -d:release", testPath & "/test_all"

task test, "Run all tests":
  runAllTest()<|MERGE_RESOLUTION|>--- conflicted
+++ resolved
@@ -1,10 +1,6 @@
 when fileExists("nimble.paths"):
   include "nimble.paths"
-<<<<<<< HEAD
-  
-=======
 
->>>>>>> b8705322
 import strutils
 from os import DirSep
 
