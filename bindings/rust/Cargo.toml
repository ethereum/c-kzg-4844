[package]
name = "c-kzg"
version = "0.1.0"
edition = "2021"
license = "Apache-2.0"
# XXX: Note that we don't set a `links` attribute for Cargo, because this library may link
# either `ckzg` or `ckzg_min`. This allows the crate to be linked twice as minimal/mainnet variants
# without Cargo complaining.

# See more keys and their definitions at https://doc.rust-lang.org/cargo/reference/manifest.html

[features]
default = ["std", "mainnet-spec"]
std = ["hex/std", "libc/std", "serde?/std"]
serde = ["dep:serde"]
mainnet-spec = []
minimal-spec = []

# BLST Compilation:
# Suppress multi-threading.
# Engaged on wasm32 target architecture automatically.
no-threads = []

[dependencies]
hex = { version = "0.4.2", default-features = false, features = ["alloc"] }
libc = { version = "0.2", default-features = false }
serde = { version = "1.0", optional = true, default-features = false, features = [
    "alloc",
    "derive",
] }
blst = { version = "0.3.11", default-features = false }

[dev-dependencies]
criterion = "0.5.1"
glob = "0.3.1"
rand = "0.8.5"
serde = { version = "1.0", features = ["derive"] }
serde_yaml = "0.9.17"
serde_json = "1.0.105"

[build-dependencies]
<<<<<<< HEAD
bindgen = "0.66.1"
=======
bindgen = { git = "https://github.com/rust-lang/rust-bindgen", rev = "0de11f0a521611ac8738b7b01d19dddaf3899e66" }
>>>>>>> 551e2f90
cc = "1.0"

[target.'cfg(target_env = "msvc")'.build-dependencies]
glob = "0.3"

[[bench]]
name = "kzg_benches"
harness = false<|MERGE_RESOLUTION|>--- conflicted
+++ resolved
@@ -39,11 +39,7 @@
 serde_json = "1.0.105"
 
 [build-dependencies]
-<<<<<<< HEAD
 bindgen = "0.66.1"
-=======
-bindgen = { git = "https://github.com/rust-lang/rust-bindgen", rev = "0de11f0a521611ac8738b7b01d19dddaf3899e66" }
->>>>>>> 551e2f90
 cc = "1.0"
 
 [target.'cfg(target_env = "msvc")'.build-dependencies]
