--- conflicted
+++ resolved
@@ -49,15 +49,8 @@
     println!("cargo:rustc-link-lib=ckzg");
 }
 
-<<<<<<< HEAD
 #[cfg(feature = "generate_bindings")]
 fn make_bindings(header_path: &str, blst_headers_dir: &str, bindings_out_path: &std::path::Path) {
-=======
-fn make_bindings<P>(header_path: &str, blst_headers_dir: &str, bindings_out_path: P)
-where
-    P: AsRef<std::path::Path>,
-{
->>>>>>> 5efe8d09
     use bindgen::Builder;
 
     #[derive(Debug)]
