--- conflicted
+++ resolved
@@ -174,7 +174,6 @@
 		require.NoError(t, testFile.Close())
 		require.NoError(t, err)
 
-<<<<<<< HEAD
 		var blob Blob
 		err = blob.UnmarshalText([]byte(test.Input.Blob))
 		if err != nil {
@@ -189,10 +188,7 @@
 			continue
 		}
 
-		proof, ret := ComputeKZGProof(blob, z)
-=======
-		proof, y, ret := ComputeKZGProof(test.Input.Blob, test.Input.Z)
->>>>>>> b71746df
+		proof, y, ret := ComputeKZGProof(blob, z)
 		if ret == C_KZG_OK {
 			require.NotNil(t, test.Output)
 			var expectedProof Bytes48
@@ -212,12 +208,8 @@
 func TestComputeBlobKZGProof(t *testing.T) {
 	type Test struct {
 		Input struct {
-<<<<<<< HEAD
-			Blob string `yaml:"blob"`
-=======
-			Blob       Blob    `yaml:"blob"`
-			Commitment Bytes48 `yaml:"commitment"`
->>>>>>> b71746df
+			Blob       string `yaml:"blob"`
+			Commitment string `yaml:"commitment"`
 		}
 		Output *Bytes48 `yaml:"output"`
 	}
@@ -233,18 +225,21 @@
 		require.NoError(t, testFile.Close())
 		require.NoError(t, err)
 
-<<<<<<< HEAD
 		var blob Blob
 		err = blob.UnmarshalText([]byte(test.Input.Blob))
 		if err != nil {
 			require.Nil(t, test.Output)
 			continue
 		}
-
-		proof, ret := ComputeBlobKZGProof(blob)
-=======
-		proof, ret := ComputeBlobKZGProof(test.Input.Blob, test.Input.Commitment)
->>>>>>> b71746df
+    
+    var commitment Bytes48
+		err = commitment.UnmarshalText([]byte(test.Input.Commitment))
+		if err != nil {
+			require.Nil(t, test.Output)
+			continue
+		}
+
+		proof, ret := ComputeBlobKZGProof(blob, commitment)
 		if ret == C_KZG_OK {
 			require.NotNil(t, test.Output)
 			require.Equal(t, test.Output[:], proof[:])
