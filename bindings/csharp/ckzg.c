#include <inttypes.h>
#include <stdio.h>
#include <stdlib.h>
#include "c_kzg_4844.h"
#include "ckzg.h"

KZGSettings* load_trusted_setup_wrap(const char* file) {
  KZGSettings* out = malloc(sizeof(KZGSettings));

  if (out == NULL) return NULL;

  FILE* f = fopen(file, "r");

  if (f == NULL) { free(out); return NULL; }

  if (load_trusted_setup_file(out, f) != C_KZG_OK) { free(out); fclose(f); return NULL; }

  fclose(f);
  return out;
}

void free_trusted_setup_wrap(KZGSettings *s) {
  free_trusted_setup(s);
  free(s);
}

<<<<<<< HEAD
int verify_aggregate_kzg_proof_wrap(const Blob blobs[], const KZGCommitment *commitments, size_t n, const KZGProof *proof, const KZGSettings *s) {
=======
C_KZG_RET blob_to_kzg_commitment_wrap(uint8_t out[48], const Blob *blob, const KZGSettings *s) {
  KZGCommitment c;
  C_KZG_RET ret;
  ret = blob_to_kzg_commitment(&c, blob, s);
  if (ret != C_KZG_OK) return ret;
  bytes_from_g1(out, &c);
  return C_KZG_OK;
}

int verify_aggregate_kzg_proof_wrap(const Blob blobs[], const uint8_t commitments[], size_t n, const uint8_t proof[48], const KZGSettings *s) {
  KZGProof f;
  C_KZG_RET ret;
  ret = bytes_to_g1(&f, proof);
  if (ret != C_KZG_OK) return -1;

  KZGCommitment* c = calloc(n, sizeof(KZGCommitment));
  if (c == NULL) return -2;

  for (size_t i = 0; i < n; i++) {
    ret = bytes_to_g1(&c[i], &commitments[i * 48]);
    if (ret != C_KZG_OK) { free(c); return -1; }
  }

>>>>>>> c72ea8e1
  bool b;
  C_KZG_RET ret = verify_aggregate_kzg_proof(&b, blobs, commitments, n, proof, s);
  if (ret != C_KZG_OK) return -1;

  return b ? 0 : 1;
}

int verify_kzg_proof_wrap(const KZGCommitment *c, const BLSFieldElement *z, const BLSFieldElement *y, const KZGProof *p, KZGSettings *s) {
  bool out;
  if (verify_kzg_proof(&out, c, z, y, p, s) != C_KZG_OK)
    return -2;

  return out ? 0 : 1;
}<|MERGE_RESOLUTION|>--- conflicted
+++ resolved
@@ -24,33 +24,7 @@
   free(s);
 }
 
-<<<<<<< HEAD
-int verify_aggregate_kzg_proof_wrap(const Blob blobs[], const KZGCommitment *commitments, size_t n, const KZGProof *proof, const KZGSettings *s) {
-=======
-C_KZG_RET blob_to_kzg_commitment_wrap(uint8_t out[48], const Blob *blob, const KZGSettings *s) {
-  KZGCommitment c;
-  C_KZG_RET ret;
-  ret = blob_to_kzg_commitment(&c, blob, s);
-  if (ret != C_KZG_OK) return ret;
-  bytes_from_g1(out, &c);
-  return C_KZG_OK;
-}
-
-int verify_aggregate_kzg_proof_wrap(const Blob blobs[], const uint8_t commitments[], size_t n, const uint8_t proof[48], const KZGSettings *s) {
-  KZGProof f;
-  C_KZG_RET ret;
-  ret = bytes_to_g1(&f, proof);
-  if (ret != C_KZG_OK) return -1;
-
-  KZGCommitment* c = calloc(n, sizeof(KZGCommitment));
-  if (c == NULL) return -2;
-
-  for (size_t i = 0; i < n; i++) {
-    ret = bytes_to_g1(&c[i], &commitments[i * 48]);
-    if (ret != C_KZG_OK) { free(c); return -1; }
-  }
-
->>>>>>> c72ea8e1
+int verify_aggregate_kzg_proof_wrap(const Blob *blobs, const KZGCommitment *commitments, size_t n, const KZGProof *proof, const KZGSettings *s) {
   bool b;
   C_KZG_RET ret = verify_aggregate_kzg_proof(&b, blobs, commitments, n, proof, s);
   if (ret != C_KZG_OK) return -1;
