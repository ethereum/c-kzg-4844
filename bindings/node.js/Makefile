<<<<<<< HEAD
all: clean build format test
=======
# For a less verbose yarn.
YARN = yarn --silent
>>>>>>> db8f4250

.PHONY: all
all: format build test bundle

# Cleans native dependency, bindings and typescript artifacts
.PHONY: clean
clean:
<<<<<<< HEAD
	rm -rf build
	rm -rf dist
	rm -f *.node
	rm -f *.a
	rm -f *.o

build: src/kzg.cxx package.json binding.gyp Makefile
	cd ../../src && make c_kzg_4844.o && cp c_kzg_4844.o ../bindings/node.js
	yarn install
	yarn node-gyp rebuild

test: build
	yarn jest

format:
	yarn prettier --write .

bundle: clean
	mkdir dist
	cp README.md dist/README.md
	cp package.json dist/package.json
	cp binding.dist.gyp dist/binding.gyp
	cp -r lib dist/lib
	cp -r src dist/src
	mkdir -p dist/deps/c-kzg
	cp -r ../../blst dist/deps
	cp ../../src/c_kzg_4844.c dist/deps/c-kzg
	cp ../../src/c_kzg_4844.h dist/deps/c-kzg

publish: bundle
	cd dist
	npm publish

linux-test: bundle
	docker build -t "linux-test" .
	docker logs --follow `docker run -d linux-test`
=======
	@rm -rf build
	@rm -rf dist
	@rm -rf deps
	@rm -f *.node
	@rm -f *.a
	@rm -f *.o
	@rm -rf ref-tests

# Cleans typescript dependencies
.PHONY: clean-install
clean-install:
	@rm -rf node_modules

# Installs typescript dependencies
.PHONY: install
install:
	@$(YARN) install --ignore-scripts

# Cleans and rebuilds native dependencies, bindings and typescript wrapper
.PHONY: build
build: install clean
	@# Prepare the dependencies directory
	@mkdir -p deps/c-kzg
	@cp -r ../../blst deps
	@cp ../../src/c_kzg_4844.c deps/c-kzg
	@cp ../../src/c_kzg_4844.h deps/c-kzg
	@# Patch the blst_aux.h to fix a compiler error
	@awk '{gsub(/typedef struct \{\} blst_uniq;/, "typedef struct { int dummy; } blst_uniq;")}1' \
		deps/blst/bindings/blst_aux.h > blst_aux_temp.h
	@mv blst_aux_temp.h deps/blst/bindings/blst_aux.h
	@# Build the bindings
	@$(YARN) node-gyp --loglevel=warn configure
	@$(YARN) node-gyp --loglevel=warn build
	@$(YARN) tsc -p tsconfig.build.json

# Bundle the distribution, also helpful for cross compatibility checks
.PHONY: bundle
bundle: build
	@mv deps dist
	@cp -r src dist/src
	@cp README.md dist/README.md
	@cp package.json dist/package.json
	@cp binding.gyp dist/binding.gyp

# Run unit tests and ref-tests
.PHONY: test
test: install
	@echo
	@$(YARN) jest

# Lint js/ts code
.PHONY: format
format: install
	@$(YARN) prettier --loglevel=warn --write .

# Publish package to npm (requires an auth token)
.PHONY: publish
publish: build
	@cd dist
	@npm publish

# Run ref-tests in linux environment for cross-compatability check
.PHONY: linux-test
linux-test: build
	# Docker cannot copy from outside this dir
	@cp -r ../../tests ref-tests
	@docker build -t "linux-test" .
	@docker logs --follow `docker run -d linux-test`
	@rm -rf ref-tests
>>>>>>> db8f4250
<|MERGE_RESOLUTION|>--- conflicted
+++ resolved
@@ -1,9 +1,5 @@
-<<<<<<< HEAD
-all: clean build format test
-=======
 # For a less verbose yarn.
 YARN = yarn --silent
->>>>>>> db8f4250
 
 .PHONY: all
 all: format build test bundle
@@ -11,44 +7,6 @@
 # Cleans native dependency, bindings and typescript artifacts
 .PHONY: clean
 clean:
-<<<<<<< HEAD
-	rm -rf build
-	rm -rf dist
-	rm -f *.node
-	rm -f *.a
-	rm -f *.o
-
-build: src/kzg.cxx package.json binding.gyp Makefile
-	cd ../../src && make c_kzg_4844.o && cp c_kzg_4844.o ../bindings/node.js
-	yarn install
-	yarn node-gyp rebuild
-
-test: build
-	yarn jest
-
-format:
-	yarn prettier --write .
-
-bundle: clean
-	mkdir dist
-	cp README.md dist/README.md
-	cp package.json dist/package.json
-	cp binding.dist.gyp dist/binding.gyp
-	cp -r lib dist/lib
-	cp -r src dist/src
-	mkdir -p dist/deps/c-kzg
-	cp -r ../../blst dist/deps
-	cp ../../src/c_kzg_4844.c dist/deps/c-kzg
-	cp ../../src/c_kzg_4844.h dist/deps/c-kzg
-
-publish: bundle
-	cd dist
-	npm publish
-
-linux-test: bundle
-	docker build -t "linux-test" .
-	docker logs --follow `docker run -d linux-test`
-=======
 	@rm -rf build
 	@rm -rf dist
 	@rm -rf deps
@@ -117,5 +75,4 @@
 	@cp -r ../../tests ref-tests
 	@docker build -t "linux-test" .
 	@docker logs --follow `docker run -d linux-test`
-	@rm -rf ref-tests
->>>>>>> db8f4250
+	@rm -rf ref-tests