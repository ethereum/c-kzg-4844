--- conflicted
+++ resolved
@@ -11,19 +11,15 @@
 export type KZGProof = Buffer; // 48 bytes
 export type KZGCommitment = Buffer; // 48 bytes
 export type Blob = Uint8Array; // 4096 * 32 bytes
-<<<<<<< HEAD
-
-type SetupHandle = Object;
-
 export type ComputationProof = [KZGProof, Bytes32];
-=======
+
 export interface TrustedSetupJson {
   setup_G1: string[];
   setup_G2: string[];
   setup_G1_lagrange: string[];
   roots_of_unity: string[];
 }
->>>>>>> 87a3e414
+
 // The C++ native addon interface
 interface KZG {
   BYTES_PER_BLOB: number;
@@ -36,23 +32,9 @@
 
   blobToKzgCommitment: (blob: Blob) => KZGCommitment;
 
-  computeKzgProof: (blob: Blob, zBytes: Bytes32) => KZGProof;
-
-<<<<<<< HEAD
-  computeKzgProof: (
-    blob: Blob,
-    zBytes: Bytes32,
-    setupHandle: SetupHandle,
-  ) => ComputationProof;
-
-  computeBlobKzgProof: (
-    blob: Blob,
-    commitmentBytes: Bytes48,
-    setupHandle: SetupHandle,
-  ) => KZGProof;
-=======
-  computeBlobKzgProof: (blob: Blob) => KZGProof;
->>>>>>> 87a3e414
+  computeKzgProof: (blob: Blob, zBytes: Bytes32) => ComputationProof;
+
+  computeBlobKzgProof: (blob: Blob, commitmentBytes: Bytes48) => KZGProof;
 
   verifyKzgProof: (
     commitmentBytes: Bytes48,
@@ -158,13 +140,8 @@
  *
  * @throws {TypeError} - For invalid arguments or failure of the native library
  */
-<<<<<<< HEAD
 export function computeKzgProof(blob: Blob, zBytes: Bytes32): ComputationProof {
-  return kzg.computeKzgProof(blob, zBytes, requireSetupHandle());
-=======
-export function computeKzgProof(blob: Blob, zBytes: Bytes32): KZGProof {
   return kzg.computeKzgProof(blob, zBytes);
->>>>>>> 87a3e414
 }
 
 /**
@@ -178,16 +155,11 @@
  *
  * @throws {TypeError} - For invalid arguments or failure of the native library
  */
-<<<<<<< HEAD
 export function computeBlobKzgProof(
   blob: Blob,
   commitmentBytes: Bytes48,
 ): KZGProof {
-  return kzg.computeBlobKzgProof(blob, commitmentBytes, requireSetupHandle());
-=======
-export function computeBlobKzgProof(blob: Blob): KZGProof {
-  return kzg.computeBlobKzgProof(blob);
->>>>>>> 87a3e414
+  return kzg.computeBlobKzgProof(blob, commitmentBytes);
 }
 
 /**
