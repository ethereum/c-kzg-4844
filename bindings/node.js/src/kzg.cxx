--- conflicted
+++ resolved
@@ -203,16 +203,10 @@
   KZGCommitment commitment;
   C_KZG_RET ret = blob_to_kzg_commitment(&commitment, blob, kzg_settings);
   if (ret != C_KZG_OK) {
-<<<<<<< HEAD
     std::ostringstream msg;
     msg << "Failed to convert blob to commitment: " << from_c_kzg_ret(ret) ;
     Napi::Error::New(env, msg.str()).ThrowAsJavaScriptException();
-    return env.Null();
-=======
-     Napi::Error::New(env, "Failed to convert blob to commitment")
-      .ThrowAsJavaScriptException();
-    return env.Undefined();
->>>>>>> ed4e795c
+    return env.Undefined();
   }
 
   return Napi::Buffer<uint8_t>::Copy(env, reinterpret_cast<uint8_t *>(&commitment), BYTES_PER_COMMITMENT);
@@ -255,16 +249,10 @@
   );
 
   if (ret != C_KZG_OK) {
-<<<<<<< HEAD
     std::ostringstream msg;
     msg << "Failed to compute proof: " << from_c_kzg_ret(ret) ;
     Napi::Error::New(env, msg.str()).ThrowAsJavaScriptException();
-    return env.Null();
-=======
-     Napi::Error::New(env, "Failed to compute proof")
-      .ThrowAsJavaScriptException();
-    return env.Undefined();
->>>>>>> ed4e795c
+    return env.Undefined();
   }
 
   Napi::Array tuple = Napi::Array::New(env, 2);
@@ -309,16 +297,10 @@
   );
 
   if (ret != C_KZG_OK) {
-<<<<<<< HEAD
     std::ostringstream msg;
     msg << "Error in computeBlobKzgProof: " << from_c_kzg_ret(ret) ;
     Napi::Error::New(env, msg.str()).ThrowAsJavaScriptException();
-    return env.Null();
-=======
-     Napi::Error::New(env, "Error in computeBlobKzgProof")
-      .ThrowAsJavaScriptException();
-    return env.Undefined();
->>>>>>> ed4e795c
+    return env.Undefined();
   }
 
   return Napi::Buffer<uint8_t>::Copy(env, reinterpret_cast<uint8_t *>(&proof), BYTES_PER_PROOF);
@@ -370,15 +352,10 @@
   );
 
   if (ret != C_KZG_OK) {
-<<<<<<< HEAD
     std::ostringstream msg;
     msg << "Failed to verify KZG proof: " << from_c_kzg_ret(ret) ;
     Napi::Error::New(env, msg.str()).ThrowAsJavaScriptException();
-    return env.Null();
-=======
-    Napi::TypeError::New(env, "Failed to verify KZG proof").ThrowAsJavaScriptException();
-    return env.Undefined();
->>>>>>> ed4e795c
+    return env.Undefined();
   }
 
   return Napi::Boolean::New(env, out);
@@ -424,15 +401,10 @@
     kzg_settings);
 
   if (ret != C_KZG_OK) {
-<<<<<<< HEAD
     std::ostringstream msg;
     msg << "Error in verifyBlobKzgProof: " << from_c_kzg_ret(ret) ;
     Napi::Error::New(env, msg.str()).ThrowAsJavaScriptException();
-    return env.Null();
-=======
-    Napi::TypeError::New(env, "Error in verifyBlobKzgProof").ThrowAsJavaScriptException();
-    return env.Undefined();
->>>>>>> ed4e795c
+    return env.Undefined();
   }
 
   return Napi::Boolean::New(env, out);
