--- conflicted
+++ resolved
@@ -11,19 +11,18 @@
  */
 std::string from_c_kzg_ret(C_KZG_RET ret) {
     switch (ret) {
-      case C_KZG_RET::C_KZG_OK:
+    case C_KZG_RET::C_KZG_OK:
         return "C_KZG_OK";
-      case C_KZG_RET::C_KZG_BADARGS:
+    case C_KZG_RET::C_KZG_BADARGS:
         return "C_KZG_BADARGS";
-      case C_KZG_RET::C_KZG_ERROR:
+    case C_KZG_RET::C_KZG_ERROR:
         return "C_KZG_ERROR";
-      case C_KZG_RET::C_KZG_MALLOC:
+    case C_KZG_RET::C_KZG_MALLOC:
         return "C_KZG_MALLOC";
-      default:
+    default:
         std::ostringstream msg;
         msg << "UNKNOWN (" << ret << ")";
         return msg.str();
-        
     }
 }
 
@@ -187,22 +186,13 @@
     // Close the trusted setup file
     fclose(file_handle);
 
-<<<<<<< HEAD
     // Check that loading the trusted setup was successful
     if (ret != C_KZG_OK) {
-        Napi::Error::New(env, "Error loading trusted setup file: " + file_path)
-            .ThrowAsJavaScriptException();
-        return env.Undefined();
-    }
-=======
-  // Check that loading the trusted setup was successful
-  if (ret != C_KZG_OK) {
-    std::ostringstream msg;
-    msg << "Error loading trusted setup file: " << from_c_kzg_ret(ret);
-    Napi::Error::New(env, msg.str()).ThrowAsJavaScriptException();
-    return env.Undefined();
-  }
->>>>>>> ac4b9454
+        std::ostringstream msg;
+        msg << "Error loading trusted setup file: " << from_c_kzg_ret(ret);
+        Napi::Error::New(env, msg.str()).ThrowAsJavaScriptException();
+        return env.Undefined();
+    }
 
     data->is_setup = true;
     return env.Undefined();
@@ -229,24 +219,14 @@
         return env.Null();
     }
 
-<<<<<<< HEAD
     KZGCommitment commitment;
     C_KZG_RET ret = blob_to_kzg_commitment(&commitment, blob, kzg_settings);
     if (ret != C_KZG_OK) {
-        Napi::Error::New(env, "Failed to convert blob to commitment")
-            .ThrowAsJavaScriptException();
-        return env.Null();
-    }
-=======
-  KZGCommitment commitment;
-  C_KZG_RET ret = blob_to_kzg_commitment(&commitment, blob, kzg_settings);
-  if (ret != C_KZG_OK) {
-    std::ostringstream msg;
-    msg << "Failed to convert blob to commitment: " << from_c_kzg_ret(ret) ;
-    Napi::Error::New(env, msg.str()).ThrowAsJavaScriptException();
-    return env.Undefined();
-  }
->>>>>>> ac4b9454
+        std::ostringstream msg;
+        msg << "Failed to convert blob to commitment: " << from_c_kzg_ret(ret);
+        Napi::Error::New(env, msg.str()).ThrowAsJavaScriptException();
+        return env.Undefined();
+    }
 
     return Napi::Buffer<uint8_t>::Copy(
         env, reinterpret_cast<uint8_t *>(&commitment), BYTES_PER_COMMITMENT
@@ -264,7 +244,6 @@
  *
  * @throws {TypeError} - for invalid arguments or failure of the native library
  */
-<<<<<<< HEAD
 Napi::Value ComputeKzgProof(const Napi::CallbackInfo &info) {
     Napi::Env env = info.Env();
     Blob *blob = get_blob(env, info[0]);
@@ -279,39 +258,6 @@
     if (kzg_settings == nullptr) {
         return env.Null();
     }
-=======
-Napi::Value ComputeKzgProof(const Napi::CallbackInfo& info) {
-  Napi::Env env = info.Env();
-  Blob *blob = get_blob(env, info[0]);
-  if (blob == nullptr) {
-    return env.Undefined();
-  }
-  Bytes32 *z_bytes = get_bytes32(env, info[1], "zBytes");
-  if (z_bytes == nullptr) {
-    return env.Undefined();
-  }
-  KZGSettings *kzg_settings = get_kzg_settings(env, info);
-  if (kzg_settings == nullptr) {
-    return env.Undefined();
-  }
-
-  KZGProof proof;
-  Bytes32 y_out;
-  C_KZG_RET ret = compute_kzg_proof(
-    &proof,
-    &y_out,
-    blob,
-    z_bytes,
-    kzg_settings
-  );
-
-  if (ret != C_KZG_OK) {
-    std::ostringstream msg;
-    msg << "Failed to compute proof: " << from_c_kzg_ret(ret) ;
-    Napi::Error::New(env, msg.str()).ThrowAsJavaScriptException();
-    return env.Undefined();
-  }
->>>>>>> ac4b9454
 
     KZGProof proof;
     Bytes32 y_out;
@@ -320,9 +266,10 @@
     );
 
     if (ret != C_KZG_OK) {
-        Napi::Error::New(env, "Failed to compute proof")
-            .ThrowAsJavaScriptException();
-        return env.Null();
+        std::ostringstream msg;
+        msg << "Failed to compute proof: " << from_c_kzg_ret(ret);
+        Napi::Error::New(env, msg.str()).ThrowAsJavaScriptException();
+        return env.Undefined();
     }
 
     Napi::Array tuple = Napi::Array::New(env, 2);
@@ -346,7 +293,6 @@
  *
  * @throws {TypeError} - for invalid arguments or failure of the native library
  */
-<<<<<<< HEAD
 Napi::Value ComputeBlobKzgProof(const Napi::CallbackInfo &info) {
     Napi::Env env = info.Env();
     Blob *blob = get_blob(env, info[0]);
@@ -366,42 +312,12 @@
     C_KZG_RET ret = compute_blob_kzg_proof(
         &proof, blob, commitment_bytes, kzg_settings
     );
-=======
-Napi::Value ComputeBlobKzgProof(const Napi::CallbackInfo& info) {
-  Napi::Env env = info.Env();
-  Blob *blob = get_blob(env, info[0]);
-  if (blob == nullptr) {
-    return env.Undefined();
-  }
-  Bytes48 *commitment_bytes = get_bytes48(env, info[1], "commitmentBytes");
-  if (commitment_bytes == nullptr) {
-    return env.Undefined();
-  }
-  KZGSettings *kzg_settings = get_kzg_settings(env, info);
-  if (kzg_settings == nullptr) {
-    return env.Undefined();
-  }
-
-  KZGProof proof;
-  C_KZG_RET ret = compute_blob_kzg_proof(
-    &proof,
-    blob,
-    commitment_bytes,
-    kzg_settings
-  );
-
-  if (ret != C_KZG_OK) {
-    std::ostringstream msg;
-    msg << "Error in computeBlobKzgProof: " << from_c_kzg_ret(ret) ;
-    Napi::Error::New(env, msg.str()).ThrowAsJavaScriptException();
-    return env.Undefined();
-  }
->>>>>>> ac4b9454
-
-    if (ret != C_KZG_OK) {
-        Napi::Error::New(env, "Error in computeBlobKzgProof")
-            .ThrowAsJavaScriptException();
-        return env.Null();
+
+    if (ret != C_KZG_OK) {
+        std::ostringstream msg;
+        msg << "Error in computeBlobKzgProof: " << from_c_kzg_ret(ret);
+        Napi::Error::New(env, msg.str()).ThrowAsJavaScriptException();
+        return env.Undefined();
     }
 
     return Napi::Buffer<uint8_t>::Copy(
@@ -422,7 +338,6 @@
  *
  * @throws {TypeError} - for invalid arguments or failure of the native library
  */
-<<<<<<< HEAD
 Napi::Value VerifyKzgProof(const Napi::CallbackInfo &info) {
     Napi::Env env = info.Env();
     Bytes48 *commitment_bytes = get_bytes48(env, info[0], "commitmentBytes");
@@ -445,47 +360,6 @@
     if (kzg_settings == nullptr) {
         return env.Null();
     }
-=======
-Napi::Value VerifyKzgProof(const Napi::CallbackInfo& info) {
-  Napi::Env env = info.Env();
-  Bytes48 *commitment_bytes = get_bytes48(env, info[0], "commitmentBytes");
-  if (commitment_bytes == nullptr) {
-    return env.Undefined();
-  }
-  Bytes32 *z_bytes = get_bytes32(env, info[1], "zBytes");
-  if (z_bytes == nullptr) {
-    return env.Undefined();
-  }
-  Bytes32 *y_bytes = get_bytes32(env, info[2], "yBytes");
-  if (y_bytes == nullptr) {
-    return env.Undefined();
-  }
-  Bytes48 *proof_bytes = get_bytes48(env, info[3], "proofBytes");
-  if (proof_bytes == nullptr) {
-    return env.Undefined();
-  }
-  KZGSettings *kzg_settings = get_kzg_settings(env, info);
-  if (kzg_settings == nullptr) {
-    return env.Undefined();
-  }
-
-  bool out;
-  C_KZG_RET ret = verify_kzg_proof(
-    &out,
-    commitment_bytes,
-    z_bytes,
-    y_bytes,
-    proof_bytes,
-    kzg_settings
-  );
-
-  if (ret != C_KZG_OK) {
-    std::ostringstream msg;
-    msg << "Failed to verify KZG proof: " << from_c_kzg_ret(ret) ;
-    Napi::Error::New(env, msg.str()).ThrowAsJavaScriptException();
-    return env.Undefined();
-  }
->>>>>>> ac4b9454
 
     bool out;
     C_KZG_RET ret = verify_kzg_proof(
@@ -493,9 +367,10 @@
     );
 
     if (ret != C_KZG_OK) {
-        Napi::TypeError::New(env, "Failed to verify KZG proof")
-            .ThrowAsJavaScriptException();
-        return env.Null();
+        std::ostringstream msg;
+        msg << "Failed to verify KZG proof: " << from_c_kzg_ret(ret);
+        Napi::Error::New(env, msg.str()).ThrowAsJavaScriptException();
+        return env.Undefined();
     }
 
     return Napi::Boolean::New(env, out);
@@ -513,7 +388,6 @@
  *
  * @throws {TypeError} - for invalid arguments or failure of the native library
  */
-<<<<<<< HEAD
 Napi::Value VerifyBlobKzgProof(const Napi::CallbackInfo &info) {
     Napi::Env env = info.Env();
     Blob *blob_bytes = get_blob(env, info[0]);
@@ -532,41 +406,6 @@
     if (kzg_settings == nullptr) {
         return env.Null();
     }
-=======
-Napi::Value VerifyBlobKzgProof(const Napi::CallbackInfo& info) {
-  Napi::Env env = info.Env();
-  Blob *blob_bytes = get_blob(env, info[0]);
-  if (blob_bytes == nullptr) {
-    return env.Undefined();
-  }
-  Bytes48 *commitment_bytes = get_bytes48(env, info[1], "commitmentBytes");
-  if (commitment_bytes == nullptr) {
-    return env.Undefined();
-  }
-  Bytes48 *proof_bytes = get_bytes48(env, info[2], "proofBytes");
-  if (proof_bytes == nullptr) {
-    return env.Undefined();
-  }
-  KZGSettings *kzg_settings = get_kzg_settings(env, info);
-  if (kzg_settings == nullptr) {
-    return env.Undefined();
-  }
-
-  bool out;
-  C_KZG_RET ret = verify_blob_kzg_proof(
-    &out,
-    blob_bytes,
-    commitment_bytes,
-    proof_bytes,
-    kzg_settings);
-
-  if (ret != C_KZG_OK) {
-    std::ostringstream msg;
-    msg << "Error in verifyBlobKzgProof: " << from_c_kzg_ret(ret) ;
-    Napi::Error::New(env, msg.str()).ThrowAsJavaScriptException();
-    return env.Undefined();
-  }
->>>>>>> ac4b9454
 
     bool out;
     C_KZG_RET ret = verify_blob_kzg_proof(
@@ -574,9 +413,10 @@
     );
 
     if (ret != C_KZG_OK) {
-        Napi::TypeError::New(env, "Error in verifyBlobKzgProof")
-            .ThrowAsJavaScriptException();
-        return env.Null();
+        std::ostringstream msg;
+        msg << "Error in verifyBlobKzgProof: " << from_c_kzg_ret(ret);
+        Napi::Error::New(env, msg.str()).ThrowAsJavaScriptException();
+        return env.Undefined();
     }
 
     return Napi::Boolean::New(env, out);
@@ -598,7 +438,6 @@
  *
  * @throws {TypeError} - for invalid arguments or failure of the native library
  */
-<<<<<<< HEAD
 Napi::Value VerifyBlobKzgProofBatch(const Napi::CallbackInfo &info) {
     Napi::Env env = info.Env();
     C_KZG_RET ret;
@@ -608,7 +447,7 @@
     Napi::Value result = env.Null();
     if (!(info[0].IsArray() && info[1].IsArray() && info[2].IsArray())) {
         Napi::Error::New(
-            env, "blobs, commitments, and proofs must all be arrays"
+            env, "Blobs, commitments, and proofs must all be arrays"
         )
             .ThrowAsJavaScriptException();
         return result;
@@ -623,7 +462,7 @@
     uint32_t count = blobs_param.Length();
     if (count != commitments_param.Length() || count != proofs_param.Length()) {
         Napi::Error::New(
-            env, "requires equal number of blobs/commitments/proofs"
+            env, "Requires equal number of blobs/commitments/proofs"
         )
             .ThrowAsJavaScriptException();
         return result;
@@ -676,92 +515,13 @@
     );
 
     if (ret != C_KZG_OK) {
-        Napi::TypeError::New(env, "Error in verifyBlobKzgProofBatch")
-            .ThrowAsJavaScriptException();
+        std::ostringstream msg;
+        msg << "Error in verifyBlobKzgProofBatch: " << from_c_kzg_ret(ret);
+        Napi::Error::New(env, msg.str()).ThrowAsJavaScriptException();
         goto out;
     }
 
     result = Napi::Boolean::New(env, out);
-=======
-Napi::Value VerifyBlobKzgProofBatch(const Napi::CallbackInfo& info) {
-  Napi::Env env = info.Env();
-  C_KZG_RET ret;
-  Blob *blobs = NULL;
-  Bytes48 *commitments = NULL;
-  Bytes48 *proofs = NULL;
-  Napi::Value result = env.Null();
-  if (!(info[0].IsArray() && info[1].IsArray() && info[2].IsArray())) {
-    Napi::Error::New(env, "Blobs, commitments, and proofs must all be arrays").ThrowAsJavaScriptException();
-    return result;
-  }
-  Napi::Array blobs_param = info[0].As<Napi::Array>();
-  Napi::Array commitments_param = info[1].As<Napi::Array>();
-  Napi::Array proofs_param = info[2].As<Napi::Array>();
-  KZGSettings *kzg_settings = get_kzg_settings(env, info);
-  if (kzg_settings == nullptr) {
-    return env.Undefined();
-  }
-  uint32_t count = blobs_param.Length();
-  if (count != commitments_param.Length() || count != proofs_param.Length()) {
-    Napi::Error::New(env, "Requires equal number of blobs/commitments/proofs").ThrowAsJavaScriptException();
-    return result;
-  }
-  blobs = (Blob *)calloc(count, sizeof(Blob));
-  if (blobs == nullptr) {
-    Napi::Error::New(env, "Error while allocating memory for blobs").ThrowAsJavaScriptException();
-    goto out;
-  }
-  commitments = (Bytes48 *)calloc(count, sizeof(Bytes48));
-  if (commitments == nullptr) {
-    Napi::Error::New(env, "Error while allocating memory for commitments").ThrowAsJavaScriptException();
-    goto out;
-  }
-  proofs = (Bytes48 *)calloc(count, sizeof(Bytes48));
-  if (proofs == nullptr) {
-    Napi::Error::New(env, "Error while allocating memory for proofs").ThrowAsJavaScriptException();
-    goto out;
-  }
-
-  for (uint32_t index = 0; index < count; index++) {
-    // add HandleScope here to release reference to temp values
-    // after each iteration since data is being memcpy
-    Napi::HandleScope scope{env};
-    Blob *blob = get_blob(env, blobs_param[index]);
-    if (blob == nullptr) {
-      goto out;
-    }
-    memcpy(&blobs[index], blob, BYTES_PER_BLOB);
-    Bytes48 *commitment = get_bytes48(env, commitments_param[index], "commitmentBytes");
-    if (commitment == nullptr) {
-      goto out;
-    }
-    memcpy(&commitments[index], commitment, BYTES_PER_COMMITMENT);
-    Bytes48 *proof = get_bytes48(env, proofs_param[index], "proofBytes");
-    if (proof == nullptr) {
-      goto out;
-    }
-    memcpy(&proofs[index], proof, BYTES_PER_PROOF);
-  }
-
-  bool out;
-  ret = verify_blob_kzg_proof_batch(
-    &out,
-    blobs,
-    commitments,
-    proofs,
-    count,
-    kzg_settings
-  );
-
-  if (ret != C_KZG_OK) {
-    std::ostringstream msg;
-    msg << "Error in verifyBlobKzgProofBatch: " << from_c_kzg_ret(ret) ;
-    Napi::Error::New(env, msg.str()).ThrowAsJavaScriptException();
-    goto out;
-  }
-
-  result = Napi::Boolean::New(env, out);
->>>>>>> ac4b9454
 
 out:
     free(blobs);
@@ -773,7 +533,7 @@
 Napi::Object Init(Napi::Env env, Napi::Object exports) {
     KzgAddonData *data = (KzgAddonData *)malloc(sizeof(KzgAddonData));
     if (data == nullptr) {
-        Napi::Error::New(env, "error allocating memory for kzg setup handle")
+        Napi::Error::New(env, "Error allocating memory for kzg setup handle")
             .ThrowAsJavaScriptException();
         return exports;
     }
@@ -782,12 +542,11 @@
         env, data, delete_kzg_addon_data, NULL
     );
     if (status != napi_ok) {
-        Napi::Error::New(env, "error setting kzg bindings instance data")
+        Napi::Error::New(env, "Error setting kzg bindings instance data")
             .ThrowAsJavaScriptException();
         return exports;
     }
 
-<<<<<<< HEAD
     // Functions
     exports["loadTrustedSetup"] = Napi::Function::New(
         env, LoadTrustedSetup, "setup"
@@ -823,19 +582,7 @@
     exports["FIELD_ELEMENTS_PER_BLOB"] = Napi::Number::New(
         env, FIELD_ELEMENTS_PER_BLOB
     );
-=======
-Napi::Object Init(Napi::Env env, Napi::Object exports)  {
-  KzgAddonData* data = (KzgAddonData*)malloc(sizeof(KzgAddonData));
-  if (data == nullptr) {
-    Napi::Error::New(env, "Error allocating memory for kzg setup handle").ThrowAsJavaScriptException();
     return exports;
-  }
-  data->is_setup = false;
-  napi_status status = napi_set_instance_data(env, data, delete_kzg_addon_data, NULL);
-  if (status != napi_ok) {
-    Napi::Error::New(env, "Error setting kzg bindings instance data").ThrowAsJavaScriptException();
->>>>>>> ac4b9454
-    return exports;
 }
 
 NODE_API_MODULE(addon, Init)