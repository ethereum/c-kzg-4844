--- conflicted
+++ resolved
@@ -60,13 +60,9 @@
 
       - name: Build and Test
         working-directory: bindings/rust
-<<<<<<< HEAD
-        run: cargo test --features generate_bindings
+        run: cargo test --target ${{ matrix.target }}
       - name: Check that bindings are up to date
         run: git diff --exit-code bindings/rust/src/bindings/generated.rs
-=======
-        run: cargo test --target ${{ matrix.target }}
->>>>>>> 5efe8d09
       - name: Benchmark
         working-directory: bindings/rust
         run: cargo bench --target ${{ matrix.target }}