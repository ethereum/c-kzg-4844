--- conflicted
+++ resolved
@@ -413,7 +413,6 @@
 }
 
 ///////////////////////////////////////////////////////////////////////////////
-<<<<<<< HEAD
 // Tests for compute_powers
 ///////////////////////////////////////////////////////////////////////////////
 
@@ -471,7 +470,10 @@
             powers_bytes[i].bytes, expected_bytes[i].bytes, sizeof(Bytes32)
         );
         ASSERT_EQUALS(diff, 0);
-=======
+    }
+}
+
+///////////////////////////////////////////////////////////////////////////////
 // Tests for log_2_byte
 ///////////////////////////////////////////////////////////////////////////////
 
@@ -494,7 +496,6 @@
 
         if (i == 255) break;
         i += 1;
->>>>>>> e5fa8c7e
     }
 }
 
@@ -591,11 +592,8 @@
     RUN(test_reverse_bits__all_bits_are_zero);
     RUN(test_reverse_bits__some_bits_are_one);
     RUN(test_reverse_bits__all_bits_are_one);
-<<<<<<< HEAD
     RUN(test_compute_powers__expected_result);
-=======
     RUN(test_log_2_byte__expected_values);
->>>>>>> e5fa8c7e
     RUN(test_compute_and_verify_kzg_proof);
     teardown();
 
