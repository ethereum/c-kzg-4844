/*
 * This file contains unit tests for C-KZG-4844.
 */
#include "c_kzg_4844.c"
#include "tinytest.h"

#include <assert.h>
#include <stdio.h>
#include <string.h>

#ifdef PROFILE
#include <gperftools/profiler.h>
#endif

////////////////////////////////////////////////////////////////////////////////////////////////////
// Globals
////////////////////////////////////////////////////////////////////////////////////////////////////

KZGSettings s;

////////////////////////////////////////////////////////////////////////////////////////////////////
// Debugging functions
////////////////////////////////////////////////////////////////////////////////////////////////////

void print_bytes32(const Bytes32 *bytes) {
    for (size_t i = 0; i < 32; i++) {
        printf("%02x", bytes->bytes[i]);
    }
    printf("\n");
}

void print_bytes48(const Bytes48 *bytes) {
    for (size_t i = 0; i < 48; i++) {
        printf("%02x", bytes->bytes[i]);
    }
    printf("\n");
}

void print_fr(const fr_t *f) {
    Bytes32 bytes;
    bytes_from_bls_field(&bytes, f);
    print_bytes32(&bytes);
}

void print_g1(const g1_t *g) {
    Bytes48 bytes;
    bytes_from_g1(&bytes, g);
    print_bytes48(&bytes);
}

void print_blob(const Blob *blob) {
    for (size_t i = 0; i < FIELD_ELEMENTS_PER_BLOB; i++) {
        Bytes32 *field = (Bytes32 *)&blob->bytes[i * BYTES_PER_FIELD_ELEMENT];
        print_bytes32(field);
    }
}

void print_cell(const Cell *cell) {
    for (size_t i = 0; i < BYTES_PER_CELL; i++) {
        if (i % BYTES_PER_FIELD_ELEMENT == 0) {
            printf("\n");
        }
        printf("%02x", cell->bytes[i]);
    }
}

////////////////////////////////////////////////////////////////////////////////////////////////////
// Helper functions
////////////////////////////////////////////////////////////////////////////////////////////////////

static void get_rand_bytes32(Bytes32 *out) {
    static uint64_t seed = 0;
    blst_sha256(out->bytes, (uint8_t *)&seed, sizeof(seed));
    seed++;
}

static void get_rand_field_element(Bytes32 *out) {
    fr_t tmp_fr;
    Bytes32 tmp_bytes;

    /*
     * Take 32 random bytes, make them an Fr, and then
     * turn the Fr back to a bytes array.
     */
    get_rand_bytes32(&tmp_bytes);
    hash_to_bls_field(&tmp_fr, &tmp_bytes);
    bytes_from_bls_field(out, &tmp_fr);
}

static void get_rand_fr(fr_t *out) {
    Bytes32 tmp_bytes;

    get_rand_bytes32(&tmp_bytes);
    hash_to_bls_field(out, &tmp_bytes);
}

static void get_rand_blob(Blob *out) {
    for (int i = 0; i < FIELD_ELEMENTS_PER_BLOB; i++) {
        get_rand_field_element((Bytes32 *)&out->bytes[i * 32]);
    }
}

static void get_rand_g1_bytes(Bytes48 *out) {
    C_KZG_RET ret;
    Blob blob;

    /*
     * Get the commitment to a random blob.
     * This commitment is a valid g1 point.
     */
    get_rand_blob(&blob);
    ret = blob_to_kzg_commitment(out, &blob, &s);
    ASSERT_EQUALS(ret, C_KZG_OK);
}

static void get_rand_g1(g1_t *out) {
    Bytes32 tmp_bytes;

    get_rand_bytes32(&tmp_bytes);

    blst_hash_to_g1(out, tmp_bytes.bytes, 32, NULL, 0, NULL, 0);
}

static void get_rand_g2(g2_t *out) {
    Bytes32 tmp_bytes;

    get_rand_bytes32(&tmp_bytes);

    blst_hash_to_g2(out, tmp_bytes.bytes, 32, NULL, 0, NULL, 0);
}

static void bytes32_from_hex(Bytes32 *out, const char *hex) {
    int matches;
    for (size_t i = 0; i < sizeof(Bytes32); i++) {
        matches = sscanf(hex + i * 2, "%2hhx", &out->bytes[i]);
        ASSERT_EQUALS(matches, 1);
    }
}

static void bytes48_from_hex(Bytes48 *out, const char *hex) {
    int matches;
    for (size_t i = 0; i < sizeof(Bytes48); i++) {
        matches = sscanf(hex + i * 2, "%2hhx", &out->bytes[i]);
        ASSERT_EQUALS(matches, 1);
    }
}

static void get_rand_uint32(uint32_t *out) {
    Bytes32 b;
    get_rand_bytes32(&b);
    *out = *(uint32_t *)(b.bytes);
}

static void eval_poly(fr_t *out, fr_t *poly_coefficients, fr_t *x) {
    *out = poly_coefficients[FIELD_ELEMENTS_PER_BLOB - 1];
    for (size_t i = FIELD_ELEMENTS_PER_BLOB - 1; i > 0; i--) {
        blst_fr_mul(out, out, x);
        blst_fr_add(out, out, &poly_coefficients[i - 1]);
    }
}

static void eval_extended_poly(fr_t *out, fr_t *poly_coefficients, fr_t *x) {
    *out = poly_coefficients[FIELD_ELEMENTS_PER_EXT_BLOB - 1];
    for (size_t i = FIELD_ELEMENTS_PER_EXT_BLOB - 1; i > 0; i--) {
        blst_fr_mul(out, out, x);
        blst_fr_add(out, out, &poly_coefficients[i - 1]);
    }
}

////////////////////////////////////////////////////////////////////////////////////////////////////
// Tests for memory allocation functions
////////////////////////////////////////////////////////////////////////////////////////////////////

static void test_c_kzg_malloc__succeeds_size_greater_than_zero(void) {
    C_KZG_RET ret;
    void *ptr = NULL;

    ret = c_kzg_malloc(&ptr, 123);
    ASSERT_EQUALS(ret, C_KZG_OK);
    ASSERT("valid pointer", ptr != NULL);
    free(ptr);
}

static void test_c_kzg_malloc__fails_size_equal_to_zero(void) {
    C_KZG_RET ret;
    void *ptr = (void *)0x123;

    ret = c_kzg_malloc(&ptr, 0);
    ASSERT_EQUALS(ret, C_KZG_BADARGS);
    ASSERT_EQUALS(ptr, NULL);
}

static void test_c_kzg_malloc__fails_too_big(void) {
    C_KZG_RET ret;
    void *ptr = NULL;

    ret = c_kzg_malloc(&ptr, UINT64_MAX);
    ASSERT_EQUALS(ret, C_KZG_MALLOC);
    ASSERT_EQUALS(ptr, NULL);
}

static void test_c_kzg_calloc__succeeds_size_greater_than_zero(void) {
    C_KZG_RET ret;
    void *ptr = NULL;

    ret = c_kzg_calloc(&ptr, 123, 456);
    ASSERT_EQUALS(ret, C_KZG_OK);
    ASSERT("valid pointer", ptr != NULL);
    free(ptr);
}

static void test_c_kzg_calloc__fails_count_equal_to_zero(void) {
    C_KZG_RET ret;
    void *ptr = (void *)0x123;

    ret = c_kzg_calloc(&ptr, 0, 456);
    ASSERT_EQUALS(ret, C_KZG_BADARGS);
    ASSERT_EQUALS(ptr, NULL);
}

static void test_c_kzg_calloc__fails_size_equal_to_zero(void) {
    C_KZG_RET ret;
    void *ptr = (void *)0x123;

    ret = c_kzg_calloc(&ptr, 123, 0);
    ASSERT_EQUALS(ret, C_KZG_BADARGS);
    ASSERT_EQUALS(ptr, NULL);
}

static void test_c_kzg_calloc__fails_too_big(void) {
    C_KZG_RET ret;
    void *ptr = NULL;

    ret = c_kzg_calloc(&ptr, UINT64_MAX, UINT64_MAX);
    ASSERT_EQUALS(ret, C_KZG_MALLOC);
    ASSERT_EQUALS(ptr, NULL);
}

////////////////////////////////////////////////////////////////////////////////////////////////////
// Tests for fr_div
////////////////////////////////////////////////////////////////////////////////////////////////////

static void test_fr_div__by_one_is_equal(void) {
    fr_t a, q;

    get_rand_fr(&a);

    fr_div(&q, &a, &FR_ONE);

    bool ok = fr_equal(&q, &a);
    ASSERT_EQUALS(ok, true);
}

static void test_fr_div__by_itself_is_one(void) {
    fr_t a, q;

    get_rand_fr(&a);

    fr_div(&q, &a, &a);

    bool ok = fr_equal(&q, &FR_ONE);
    ASSERT_EQUALS(ok, true);
}

static void test_fr_div__specific_value(void) {
    fr_t a, b, q, check;

    fr_from_uint64(&a, 2345);
    fr_from_uint64(&b, 54321);
    blst_fr_from_hexascii(
        &check,
        (const byte *)("0x264d23155705ca938a1f22117681ea9759f348cb177a07ffe0813"
                       "de67e85c684")
    );

    fr_div(&q, &a, &b);

    bool ok = fr_equal(&q, &check);
    ASSERT_EQUALS(ok, true);
}

static void test_fr_div__succeeds_round_trip(void) {
    fr_t a, b, q, r;

    get_rand_fr(&a);
    get_rand_fr(&b);

    fr_div(&q, &a, &b);
    blst_fr_mul(&r, &q, &b);

    bool ok = fr_equal(&r, &a);
    ASSERT_EQUALS(ok, true);
}

////////////////////////////////////////////////////////////////////////////////////////////////////
// Tests for fr_pow
////////////////////////////////////////////////////////////////////////////////////////////////////

static void test_fr_pow__test_power_of_two(void) {
    fr_t a, r, check;

    fr_from_uint64(&a, 2);
    fr_from_uint64(&check, 0x100000000);

    fr_pow(&r, &a, 32);

    bool ok = fr_equal(&r, &check);
    ASSERT_EQUALS(ok, true);
}

static void test_fr_pow__test_inverse_on_root_of_unity(void) {
    fr_t a, r;

    blst_fr_from_uint64(&a, SCALE2_ROOT_OF_UNITY[31]);

    fr_pow(&r, &a, 1ULL << 31);

    bool ok = fr_equal(&r, &FR_ONE);
    ASSERT_EQUALS(ok, true);
}

////////////////////////////////////////////////////////////////////////////////////////////////////
// Tests for fr_batch_inv
////////////////////////////////////////////////////////////////////////////////////////////////////

static void test_fr_batch_inv__test_consistent(void) {
    C_KZG_RET ret;
    fr_t a[32], batch_inverses[32], check_inverses[32];

    for (size_t i = 0; i < 32; i++) {
        get_rand_fr(&a[i]);
        blst_fr_eucl_inverse(&check_inverses[i], &a[i]);
    }

    ret = fr_batch_inv(batch_inverses, a, 32);
    ASSERT_EQUALS(ret, C_KZG_OK);

    for (size_t i = 0; i < 32; i++) {
        bool ok = fr_equal(&check_inverses[i], &batch_inverses[i]);
        ASSERT_EQUALS(ok, true);
    }
}

/** Make sure that batch inverse doesn't support zeroes */
static void test_fr_batch_inv__test_zero(void) {
    C_KZG_RET ret;
    fr_t a[32], batch_inverses[32];

    for (size_t i = 0; i < 32; i++) {
        get_rand_fr(&a[i]);
    }

    a[5] = FR_ZERO;

    ret = fr_batch_inv(batch_inverses, a, 32);
    ASSERT_EQUALS(ret, C_KZG_BADARGS);
}

////////////////////////////////////////////////////////////////////////////////////////////////////
// Tests for g1_mul
////////////////////////////////////////////////////////////////////////////////////////////////////

static void test_g1_mul__test_consistent(void) {
    blst_scalar s;
    Bytes32 b;
    fr_t f;
    g1_t g, r, check;

    get_rand_field_element(&b);
    blst_scalar_from_lendian(&s, b.bytes);
    blst_fr_from_scalar(&f, &s);

    get_rand_g1(&g);

    blst_p1_mult(&check, &g, (const byte *)&b, 256);
    g1_mul(&r, &g, &f);

    ASSERT("points are equal", blst_p1_is_equal(&check, &r));
}

static void test_g1_mul__test_scalar_is_zero(void) {
    fr_t f;
    g1_t g, r;

    fr_from_uint64(&f, 0);
    get_rand_g1(&g);

    g1_mul(&r, &g, &f);

    ASSERT("result is neutral element", blst_p1_is_inf(&r));
}

static void test_g1_mul__test_different_bit_lengths(void) {
    Bytes32 b;
    fr_t f, two;
    g1_t g, r, check;
    blst_scalar s;

    fr_from_uint64(&f, 1);
    fr_from_uint64(&two, 2);
    blst_scalar_from_fr(&s, &f);
    /* blst_p1_mult needs it to be little-endian */
    blst_lendian_from_scalar(b.bytes, &s);

    for (int i = 1; i < 255; i++) {
        get_rand_g1(&g);

        blst_p1_mult(&check, &g, b.bytes, 256);
        g1_mul(&r, &g, &f);

        ASSERT("points are equal", blst_p1_is_equal(&check, &r));

        blst_fr_mul(&f, &f, &two);
        blst_scalar_from_fr(&s, &f);
        blst_lendian_from_scalar(b.bytes, &s);
    }
}

////////////////////////////////////////////////////////////////////////////////////////////////////
// Tests for pairings_verify
////////////////////////////////////////////////////////////////////////////////////////////////////

static void test_pairings_verify__good_pairing(void) {
    fr_t s;
    g1_t g1, sg1;
    g2_t g2, sg2;

    get_rand_fr(&s);

    get_rand_g1(&g1);
    get_rand_g2(&g2);

    g1_mul(&sg1, &g1, &s);
    g2_mul(&sg2, &g2, &s);

    ASSERT("pairings verify", pairings_verify(&g1, &sg2, &sg1, &g2));
}

static void test_pairings_verify__bad_pairing(void) {
    fr_t s, splusone;
    g1_t g1, sg1;
    g2_t g2, s1g2;

    get_rand_fr(&s);
    blst_fr_add(&splusone, &s, &FR_ONE);

    get_rand_g1(&g1);
    get_rand_g2(&g2);

    g1_mul(&sg1, &g1, &s);
    g2_mul(&s1g2, &g2, &splusone);

    ASSERT("pairings fail", !pairings_verify(&g1, &s1g2, &sg1, &g2));
}

////////////////////////////////////////////////////////////////////////////////////////////////////
// Tests for blob_to_kzg_commitment
////////////////////////////////////////////////////////////////////////////////////////////////////

static void test_blob_to_kzg_commitment__succeeds_x_less_than_modulus(void) {
    C_KZG_RET ret;
    KZGCommitment c;
    Blob blob;
    Bytes32 field_element;

    /*
     * A valid field element is x < BLS_MODULUS.
     * Therefore, x = BLS_MODULUS - 1 should be valid.
     *
     * int(BLS_MODULUS - 1).to_bytes(32, 'big').hex()
     */
    bytes32_from_hex(
        &field_element, "73eda753299d7d483339d80809a1d80553bda402fffe5bfeffffffff00000000"
    );

    memset(&blob, 0, sizeof(blob));
    memcpy(blob.bytes, field_element.bytes, BYTES_PER_FIELD_ELEMENT);
    ret = blob_to_kzg_commitment(&c, &blob, &s);
    ASSERT_EQUALS(ret, C_KZG_OK);
}

static void test_blob_to_kzg_commitment__fails_x_equal_to_modulus(void) {
    C_KZG_RET ret;
    KZGCommitment c;
    Blob blob;
    Bytes32 field_element;

    /*
     * A valid field element is x < BLS_MODULUS.
     * Therefore, x = BLS_MODULUS should be invalid.
     *
     * int(BLS_MODULUS).to_bytes(32, 'big').hex()
     */
    bytes32_from_hex(
        &field_element, "73eda753299d7d483339d80809a1d80553bda402fffe5bfeffffffff00000001"
    );

    memset(&blob, 0, sizeof(blob));
    memcpy(blob.bytes, field_element.bytes, BYTES_PER_FIELD_ELEMENT);
    ret = blob_to_kzg_commitment(&c, &blob, &s);
    ASSERT_EQUALS(ret, C_KZG_BADARGS);
}

static void test_blob_to_kzg_commitment__fails_x_greater_than_modulus(void) {
    C_KZG_RET ret;
    KZGCommitment c;
    Blob blob;
    Bytes32 field_element;

    /*
     * A valid field element is x < BLS_MODULUS.
     * Therefore, x = BLS_MODULUS + 1 should be invalid.
     *
     * int(BLS_MODULUS + 1).to_bytes(32, 'big').hex()
     */
    bytes32_from_hex(
        &field_element, "73eda753299d7d483339d80809a1d80553bda402fffe5bfeffffffff00000002"
    );

    memset(&blob, 0, sizeof(blob));
    memcpy(blob.bytes, field_element.bytes, BYTES_PER_FIELD_ELEMENT);
    ret = blob_to_kzg_commitment(&c, &blob, &s);
    ASSERT_EQUALS(ret, C_KZG_BADARGS);
}

static void test_blob_to_kzg_commitment__succeeds_point_at_infinity(void) {
    C_KZG_RET ret;
    KZGCommitment c;
    Blob blob;
    Bytes48 point_at_infinity;
    int diff;

    /* Get the commitment for a blob that's all zeros */
    memset(&blob, 0, sizeof(blob));
    ret = blob_to_kzg_commitment(&c, &blob, &s);
    ASSERT_EQUALS(ret, C_KZG_OK);

    /* The commitment should be the serialized point at infinity */
    bytes48_from_hex(
        &point_at_infinity,
        "c00000000000000000000000000000000000000000000000"
        "000000000000000000000000000000000000000000000000"
    );
    diff = memcmp(c.bytes, point_at_infinity.bytes, BYTES_PER_COMMITMENT);
    ASSERT_EQUALS(diff, 0);
}

static void test_blob_to_kzg_commitment__succeeds_expected_commitment(void) {
    C_KZG_RET ret;
    KZGCommitment c;
    Blob blob;
    Bytes32 field_element;
    Bytes48 expected_commitment;
    int diff;

    bytes32_from_hex(
        &field_element, "14629a3a39f7b854e6aa49aa2edb450267eac2c14bb2d4f97a0b81a3f57055ad"
    );

    /* Initialize the blob with a single field element */
    memset(&blob, 0, sizeof(blob));
    memcpy(blob.bytes, field_element.bytes, BYTES_PER_FIELD_ELEMENT);

    /* Get a commitment to this particular blob */
    ret = blob_to_kzg_commitment(&c, &blob, &s);
    ASSERT_EQUALS(ret, C_KZG_OK);

    /*
     * We expect the commitment to match. If it doesn't
     * match, something important has changed.
     */
    bytes48_from_hex(
        &expected_commitment,
        "91a5e1c143820d2e7bec38a5404c5145807cb88c0abbbecb"
        "cb4bccc83a4b417326e337574cff43303f8a6648ecbee7ac"
    );
    diff = memcmp(c.bytes, expected_commitment.bytes, BYTES_PER_COMMITMENT);
    ASSERT_EQUALS(diff, 0);
}

////////////////////////////////////////////////////////////////////////////////////////////////////
// Tests for validate_kzg_g1
////////////////////////////////////////////////////////////////////////////////////////////////////

static void test_validate_kzg_g1__succeeds_round_trip(void) {
    C_KZG_RET ret;
    Bytes48 a, b;
    g1_t g1;
    int diff;

    get_rand_g1_bytes(&a);
    ret = validate_kzg_g1(&g1, &a);
    ASSERT_EQUALS(ret, C_KZG_OK);
    bytes_from_g1(&b, &g1);

    diff = memcmp(a.bytes, b.bytes, sizeof(Bytes48));
    ASSERT_EQUALS(diff, 0);
}

static void test_validate_kzg_g1__succeeds_correct_point(void) {
    C_KZG_RET ret;
    Bytes48 g1_bytes;
    g1_t g1;

    bytes48_from_hex(
        &g1_bytes,
        "a491d1b0ecd9bb917989f0e74f0dea0422eac4a873e5e264"
        "4f368dffb9a6e20fd6e10c1b77654d067c0618f6e5a7f79a"
    );
    ret = validate_kzg_g1(&g1, &g1_bytes);
    ASSERT_EQUALS(ret, C_KZG_OK);
}

static void test_validate_kzg_g1__fails_not_in_g1(void) {
    C_KZG_RET ret;
    Bytes48 g1_bytes;
    g1_t g1;

    bytes48_from_hex(
        &g1_bytes,
        "8123456789abcdef0123456789abcdef0123456789abcdef"
        "0123456789abcdef0123456789abcdef0123456789abcdef"
    );
    ret = validate_kzg_g1(&g1, &g1_bytes);
    ASSERT_EQUALS(ret, C_KZG_BADARGS);
}

static void test_validate_kzg_g1__fails_not_in_curve(void) {
    C_KZG_RET ret;
    Bytes48 g1_bytes;
    g1_t g1;

    bytes48_from_hex(
        &g1_bytes,
        "8123456789abcdef0123456789abcdef0123456789abcdef"
        "0123456789abcdef0123456789abcdef0123456789abcde0"
    );
    ret = validate_kzg_g1(&g1, &g1_bytes);
    ASSERT_EQUALS(ret, C_KZG_BADARGS);
}

static void test_validate_kzg_g1__fails_x_equal_to_modulus(void) {
    C_KZG_RET ret;
    Bytes48 g1_bytes;
    g1_t g1;

    bytes48_from_hex(
        &g1_bytes,
        "9a0111ea397fe69a4b1ba7b6434bacd764774b84f38512bf"
        "6730d2a0f6b0f6241eabfffeb153ffffb9feffffffffaaab"
    );
    ret = validate_kzg_g1(&g1, &g1_bytes);
    ASSERT_EQUALS(ret, C_KZG_BADARGS);
}

static void test_validate_kzg_g1__fails_x_greater_than_modulus(void) {
    C_KZG_RET ret;
    Bytes48 g1_bytes;
    g1_t g1;

    bytes48_from_hex(
        &g1_bytes,
        "9a0111ea397fe69a4b1ba7b6434bacd764774b84f38512bf"
        "6730d2a0f6b0f6241eabfffeb153ffffb9feffffffffaaac"
    );
    ret = validate_kzg_g1(&g1, &g1_bytes);
    ASSERT_EQUALS(ret, C_KZG_BADARGS);
}

static void test_validate_kzg_g1__succeeds_infinity_with_true_b_flag(void) {
    C_KZG_RET ret;
    Bytes48 g1_bytes;
    g1_t g1;

    bytes48_from_hex(
        &g1_bytes,
        "c00000000000000000000000000000000000000000000000"
        "000000000000000000000000000000000000000000000000"
    );
    ret = validate_kzg_g1(&g1, &g1_bytes);
    ASSERT_EQUALS(ret, C_KZG_OK);
}

static void test_validate_kzg_g1__fails_infinity_with_true_b_flag(void) {
    C_KZG_RET ret;
    Bytes48 g1_bytes;
    g1_t g1;

    bytes48_from_hex(
        &g1_bytes,
        "c01000000000000000000000000000000000000000000000"
        "000000000000000000000000000000000000000000000000"
    );
    ret = validate_kzg_g1(&g1, &g1_bytes);
    ASSERT_EQUALS(ret, C_KZG_BADARGS);
}

static void test_validate_kzg_g1__fails_infinity_with_false_b_flag(void) {
    C_KZG_RET ret;
    Bytes48 g1_bytes;
    g1_t g1;

    bytes48_from_hex(
        &g1_bytes,
        "800000000000000000000000000000000000000000000000"
        "000000000000000000000000000000000000000000000000"
    );
    ret = validate_kzg_g1(&g1, &g1_bytes);
    ASSERT_EQUALS(ret, C_KZG_BADARGS);
}

static void test_validate_kzg_g1__fails_with_wrong_c_flag(void) {
    C_KZG_RET ret;
    Bytes48 g1_bytes;
    g1_t g1;

    bytes48_from_hex(
        &g1_bytes,
        "0123456789abcdef0123456789abcdef0123456789abcdef"
        "0123456789abcdef0123456789abcdef0123456789abcdef"
    );
    ret = validate_kzg_g1(&g1, &g1_bytes);
    ASSERT_EQUALS(ret, C_KZG_BADARGS);
}

static void test_validate_kzg_g1__fails_with_b_flag_and_x_nonzero(void) {
    C_KZG_RET ret;
    Bytes48 g1_bytes;
    g1_t g1;

    bytes48_from_hex(
        &g1_bytes,
        "c123456789abcdef0123456789abcdef0123456789abcdef"
        "0123456789abcdef0123456789abcdef0123456789abcdef"
    );
    ret = validate_kzg_g1(&g1, &g1_bytes);
    ASSERT_EQUALS(ret, C_KZG_BADARGS);
}

static void test_validate_kzg_g1__fails_with_b_flag_and_a_flag_true(void) {
    C_KZG_RET ret;
    Bytes48 g1_bytes;
    g1_t g1;

    bytes48_from_hex(
        &g1_bytes,
        "e00000000000000000000000000000000000000000000000"
        "000000000000000000000000000000000000000000000000"
    );
    ret = validate_kzg_g1(&g1, &g1_bytes);
    ASSERT_EQUALS(ret, C_KZG_BADARGS);
}

static void test_validate_kzg_g1__fails_with_mask_bits_111(void) {
    C_KZG_RET ret;
    Bytes48 g1_bytes;
    g1_t g1;

    bytes48_from_hex(
        &g1_bytes,
        "e491d1b0ecd9bb917989f0e74f0dea0422eac4a873e5e264"
        "4f368dffb9a6e20fd6e10c1b77654d067c0618f6e5a7f79a"
    );
    ret = validate_kzg_g1(&g1, &g1_bytes);
    ASSERT_EQUALS(ret, C_KZG_BADARGS);
}

static void test_validate_kzg_g1__fails_with_mask_bits_011(void) {
    C_KZG_RET ret;
    Bytes48 g1_bytes;
    g1_t g1;

    bytes48_from_hex(
        &g1_bytes,
        "6491d1b0ecd9bb917989f0e74f0dea0422eac4a873e5e264"
        "4f368dffb9a6e20fd6e10c1b77654d067c0618f6e5a7f79a"
    );
    ret = validate_kzg_g1(&g1, &g1_bytes);
    ASSERT_EQUALS(ret, C_KZG_BADARGS);
}

static void test_validate_kzg_g1__fails_with_mask_bits_001(void) {
    C_KZG_RET ret;
    Bytes48 g1_bytes;
    g1_t g1;

    bytes48_from_hex(
        &g1_bytes,
        "2491d1b0ecd9bb917989f0e74f0dea0422eac4a873e5e264"
        "4f368dffb9a6e20fd6e10c1b77654d067c0618f6e5a7f79a"
    );
    ret = validate_kzg_g1(&g1, &g1_bytes);
    ASSERT_EQUALS(ret, C_KZG_BADARGS);
}

////////////////////////////////////////////////////////////////////////////////////////////////////
// Tests for reverse_bits
////////////////////////////////////////////////////////////////////////////////////////////////////

static void test_reverse_bits__succeeds_round_trip(void) {
    uint32_t original;
    uint32_t reversed;
    uint32_t reversed_reversed;

    get_rand_uint32(&original);
    reversed = reverse_bits(original);
    reversed_reversed = reverse_bits(reversed);
    ASSERT_EQUALS(reversed_reversed, original);
}

static void test_reverse_bits__succeeds_all_bits_are_zero(void) {
    uint32_t original = 0;
    uint32_t reversed = 0;
    ASSERT_EQUALS(reverse_bits(original), reversed);
}

static void test_reverse_bits__succeeds_some_bits_are_one(void) {
    uint32_t original = 2826829826;
    uint32_t reversed = 1073774101;
    ASSERT_EQUALS(reverse_bits(original), reversed);
}

static void test_reverse_bits__succeeds_all_bits_are_one(void) {
    uint32_t original = 4294967295;
    uint32_t reversed = 4294967295;
    ASSERT_EQUALS(reverse_bits(original), reversed);
}

////////////////////////////////////////////////////////////////////////////////////////////////////
// Tests for bit_reversal_permutation
////////////////////////////////////////////////////////////////////////////////////////////////////

static void test_bit_reversal_permutation__succeeds_round_trip(void) {
    C_KZG_RET ret;
    uint32_t original[128];
    uint32_t reversed_reversed[128];

    for (size_t i = 0; i < 128; i++) {
        get_rand_uint32(&original[i]);
        reversed_reversed[i] = original[i];
    }
    ret = bit_reversal_permutation(&reversed_reversed, sizeof(uint32_t), 128);
    ASSERT_EQUALS(ret, C_KZG_OK);
    ret = bit_reversal_permutation(&reversed_reversed, sizeof(uint32_t), 128);
    ASSERT_EQUALS(ret, C_KZG_OK);
    for (size_t i = 0; i < 128; i++) {
        ASSERT_EQUALS(reversed_reversed[i], original[i]);
    }
}

static void test_bit_reversal_permutation__specific_items(void) {
    C_KZG_RET ret;
    uint32_t original[128];
    uint32_t reversed[128];

    for (size_t i = 0; i < 128; i++) {
        get_rand_uint32(&original[i]);
        reversed[i] = original[i];
    }
    ret = bit_reversal_permutation(&reversed, sizeof(uint32_t), 128);
    ASSERT_EQUALS(ret, C_KZG_OK);

    // Test the first 8 elements of the bit reversal permutation
    // This tests the ordering of the values, not the values themselves,
    // so is independent of the randomness used to initialize original[]
    ASSERT_EQUALS(reversed[0], original[0]);
    ASSERT_EQUALS(reversed[1], original[64]);
    ASSERT_EQUALS(reversed[2], original[32]);
    ASSERT_EQUALS(reversed[3], original[96]);
    ASSERT_EQUALS(reversed[4], original[16]);
    ASSERT_EQUALS(reversed[5], original[80]);
    ASSERT_EQUALS(reversed[6], original[48]);
    ASSERT_EQUALS(reversed[7], original[112]);
}

static void test_bit_reversal_permutation__coset_structure(void) {
    C_KZG_RET ret;
    uint32_t original[256];
    uint32_t reversed[256];

    for (size_t i = 0; i < 256; i++) {
        original[i] = i % 16;
        reversed[i] = original[i];
    }
    ret = bit_reversal_permutation(&reversed, sizeof(uint32_t), 256);
    ASSERT_EQUALS(ret, C_KZG_OK);
    for (size_t i = 0; i < 16; i++) {
        for (size_t j = 1; j < 16; j++) {
            ASSERT_EQUALS(reversed[16 * i], reversed[16 * i + j]);
        }
    }
}

static void test_bit_reversal_permutation__fails_n_too_large(void) {
    C_KZG_RET ret;
    uint32_t reversed[256];

    for (size_t i = 0; i < 256; i++) {
        reversed[i] = 0;
    }
    ret = bit_reversal_permutation(&reversed, sizeof(uint32_t), (uint64_t)1 << 32);
    ASSERT_EQUALS(ret, C_KZG_BADARGS);
}

static void test_bit_reversal_permutation__fails_n_not_power_of_two(void) {
    C_KZG_RET ret;
    uint32_t reversed[256];

    for (size_t i = 0; i < 256; i++) {
        reversed[i] = 0;
    }
    ret = bit_reversal_permutation(&reversed, sizeof(uint32_t), 255);
    ASSERT_EQUALS(ret, C_KZG_BADARGS);
}

static void test_bit_reversal_permutation__fails_n_is_one(void) {
    C_KZG_RET ret;
    uint32_t reversed[1];

    for (size_t i = 0; i < 1; i++) {
        reversed[i] = 0;
    }
    ret = bit_reversal_permutation(&reversed, sizeof(uint32_t), 1);
    ASSERT_EQUALS(ret, C_KZG_BADARGS);
}

////////////////////////////////////////////////////////////////////////////////////////////////////
// Tests for compute_powers
////////////////////////////////////////////////////////////////////////////////////////////////////

static void test_compute_powers__succeeds_expected_powers(void) {
    C_KZG_RET ret;
    Bytes32 field_element_bytes;
    fr_t field_element_fr;
    const int n = 3;
    int diff;
    fr_t powers[n];
    Bytes32 powers_bytes[n];
    Bytes32 expected_bytes[n];

    /* Convert random field element to a fr_t */
    bytes32_from_hex(
        &field_element_bytes, "1bf5410da0468196b4e242ca17617331d238ba5e586198bd42ebd7252919c3e1"
    );
    ret = bytes_to_bls_field(&field_element_fr, &field_element_bytes);
    ASSERT_EQUALS(ret, C_KZG_OK);

    /* Compute three powers for the given field element */
    compute_powers((fr_t *)&powers, &field_element_fr, n);

    /*
     * These are the expected results. Notable, the first element should always
     * be 1 since x^0 is 1. The second element should be equivalent to the
     * input field element. The third element can be verified with Python.
     */
    bytes32_from_hex(
        &expected_bytes[0], "0000000000000000000000000000000000000000000000000000000000000001"
    );
    bytes32_from_hex(
        &expected_bytes[1], "1bf5410da0468196b4e242ca17617331d238ba5e586198bd42ebd7252919c3e1"
    );

    /*
     * b = bytes.fromhex("1bf5410da0468196b...")
     * i = (int.from_bytes(b, "big") ** 2) % BLS_MODULUS
     * print(i.to_bytes(32, "big").hex())
     */
    bytes32_from_hex(
        &expected_bytes[2], "2f417bcb88693ff8bc5d61b6d44503f3a99e8c3df3891e0040dee96047458a0e"
    );

    for (int i = 0; i < n; i++) {
        bytes_from_bls_field(&powers_bytes[i], &powers[i]);
        diff = memcmp(powers_bytes[i].bytes, expected_bytes[i].bytes, sizeof(Bytes32));
        ASSERT_EQUALS(diff, 0);
    }
}

////////////////////////////////////////////////////////////////////////////////////////////////////
// Tests for g1_lincomb
////////////////////////////////////////////////////////////////////////////////////////////////////

static void test_g1_lincomb__verify_consistent(void) {
    C_KZG_RET ret;
    g1_t points[128], out, check;
    fr_t scalars[128];

    check = G1_IDENTITY;
    for (size_t i = 0; i < 128; i++) {
        get_rand_fr(&scalars[i]);
        get_rand_g1(&points[i]);
    }

    g1_lincomb_naive(&check, points, scalars, 128);

    ret = g1_lincomb_fast(&out, points, scalars, 128);
    ASSERT_EQUALS(ret, C_KZG_OK);

    ASSERT("pippenger matches naive MSM", blst_p1_is_equal(&out, &check));
}

////////////////////////////////////////////////////////////////////////////////////////////////////
// Tests for evaluate_polynomial_in_evaluation_form
////////////////////////////////////////////////////////////////////////////////////////////////////

static void test_evaluate_polynomial_in_evaluation_form__constant_polynomial(void) {
    C_KZG_RET ret;
    Polynomial p;
    fr_t x, y, c;

    get_rand_fr(&c);
    get_rand_fr(&x);

    for (size_t i = 0; i < FIELD_ELEMENTS_PER_BLOB; i++) {
        p.evals[i] = c;
    }

    ret = evaluate_polynomial_in_evaluation_form(&y, &p, &x, &s);
    ASSERT_EQUALS(ret, C_KZG_OK);

    ASSERT("evaluation matches constant", fr_equal(&y, &c));
}

static void test_evaluate_polynomial_in_evaluation_form__constant_polynomial_in_range(void) {
    C_KZG_RET ret;
    Polynomial p;
    fr_t x, y, c;

    get_rand_fr(&c);
    x = s.roots_of_unity[123];

    for (size_t i = 0; i < FIELD_ELEMENTS_PER_BLOB; i++) {
        p.evals[i] = c;
    }

    ret = evaluate_polynomial_in_evaluation_form(&y, &p, &x, &s);
    ASSERT_EQUALS(ret, C_KZG_OK);

    ASSERT("evaluation matches constant", fr_equal(&y, &c));
}

static void test_evaluate_polynomial_in_evaluation_form__random_polynomial(void) {
    C_KZG_RET ret;
    fr_t poly_coefficients[FIELD_ELEMENTS_PER_BLOB];
    Polynomial p;
    fr_t x, y, check;

    for (size_t i = 0; i < FIELD_ELEMENTS_PER_BLOB; i++) {
        get_rand_fr(&poly_coefficients[i]);
    }

    for (size_t i = 0; i < FIELD_ELEMENTS_PER_BLOB; i++) {
        eval_poly(&p.evals[i], poly_coefficients, &s.roots_of_unity[i]);
    }

    get_rand_fr(&x);
    eval_poly(&check, poly_coefficients, &x);

    ret = evaluate_polynomial_in_evaluation_form(&y, &p, &x, &s);
    ASSERT_EQUALS(ret, C_KZG_OK);

    ASSERT("evaluation methods match", fr_equal(&y, &check));

    x = s.roots_of_unity[123];

    eval_poly(&check, poly_coefficients, &x);

    ret = evaluate_polynomial_in_evaluation_form(&y, &p, &x, &s);
    ASSERT_EQUALS(ret, C_KZG_OK);

    ASSERT("evaluation methods match", fr_equal(&y, &check));
}

////////////////////////////////////////////////////////////////////////////////////////////////////
// Tests for log2_pow2
////////////////////////////////////////////////////////////////////////////////////////////////////

static void test_log2_pow2__succeeds_expected_values(void) {
    uint32_t x = 1;
    for (int i = 0; i < 31; i++) {
        ASSERT_EQUALS(i, log2_pow2(x));
        x <<= 1;
    }
}

////////////////////////////////////////////////////////////////////////////////////////////////////
// Tests for is_power_of_two
////////////////////////////////////////////////////////////////////////////////////////////////////

static void test_is_power_of_two__succeeds_powers_of_two(void) {
    uint64_t x = 1;
    for (int i = 0; i < 63; i++) {
        ASSERT("is_power_of_two good", is_power_of_two(x));
        x <<= 1;
    }
}

static void test_is_power_of_two__fails_not_powers_of_two(void) {
    uint64_t x = 4;
    for (int i = 2; i < 63; i++) {
        ASSERT("is_power_of_two bad", !is_power_of_two(x + 1));
        ASSERT("is_power_of_two bad", !is_power_of_two(x - 1));
        x <<= 1;
    }
}

////////////////////////////////////////////////////////////////////////////////////////////////////
// Tests for compute_kzg_proof
////////////////////////////////////////////////////////////////////////////////////////////////////

static void test_compute_kzg_proof__succeeds_expected_proof(void) {
    C_KZG_RET ret;
    Blob blob;
    Polynomial poly;
    fr_t y_fr, z_fr;
    Bytes32 input_value, output_value, field_element, expected_output_value;
    Bytes48 proof, expected_proof;
    int diff;

    bytes32_from_hex(
        &field_element, "69386e69dbae0357b399b8d645a57a3062dfbe00bd8e97170b9bdd6bc6168a13"
    );
    bytes32_from_hex(
        &input_value, "03ea4fb841b4f9e01aa917c5e40dbd67efb4b8d4d9052069595f0647feba320d"
    );

    /* Initialize the blob with a single field element */
    memset(&blob, 0, sizeof(blob));
    memcpy(blob.bytes, field_element.bytes, BYTES_PER_FIELD_ELEMENT);

    /* Compute the KZG proof for the given blob & z */
    ret = compute_kzg_proof(&proof, &output_value, &blob, &input_value, &s);
    ASSERT_EQUALS(ret, C_KZG_OK);

    bytes48_from_hex(
        &expected_proof,
        "b21f8f9b85e52fd9c4a6d4fb4e9a27ebdc5a09c3f5ca17f6"
        "bcd85c26f04953b0e6925607aaebed1087e5cc2fe4b2b356"
    );

    /* Compare the computed proof to the expected proof */
    diff = memcmp(proof.bytes, expected_proof.bytes, sizeof(Bytes48));
    ASSERT_EQUALS(diff, 0);

    /* Get the expected y by evaluating the polynomial at input_value */
    ret = blob_to_polynomial(&poly, &blob);
    ASSERT_EQUALS(ret, C_KZG_OK);

    ret = bytes_to_bls_field(&z_fr, &input_value);
    ASSERT_EQUALS(ret, C_KZG_OK);

    ret = evaluate_polynomial_in_evaluation_form(&y_fr, &poly, &z_fr, &s);
    ASSERT_EQUALS(ret, C_KZG_OK);

    bytes_from_bls_field(&expected_output_value, &y_fr);

    /* Compare the computed y to the expected y */
    diff = memcmp(output_value.bytes, expected_output_value.bytes, sizeof(Bytes32));
    ASSERT_EQUALS(diff, 0);
}

static void test_compute_and_verify_kzg_proof__succeeds_round_trip(void) {
    C_KZG_RET ret;
    Bytes48 proof;
    Bytes32 z, y, computed_y;
    KZGCommitment c;
    Blob blob;
    Polynomial poly;
    fr_t y_fr, z_fr;
    bool ok;
    int diff;

    get_rand_field_element(&z);
    get_rand_blob(&blob);

    /* Get a commitment to that particular blob */
    ret = blob_to_kzg_commitment(&c, &blob, &s);
    ASSERT_EQUALS(ret, C_KZG_OK);

    /* Compute the proof */
    ret = compute_kzg_proof(&proof, &computed_y, &blob, &z, &s);
    ASSERT_EQUALS(ret, C_KZG_OK);

    /*
     * Now let's attempt to verify the proof.
     * First convert the blob to field elements.
     */
    ret = blob_to_polynomial(&poly, &blob);
    ASSERT_EQUALS(ret, C_KZG_OK);

    /* Also convert z to a field element */
    ret = bytes_to_bls_field(&z_fr, &z);
    ASSERT_EQUALS(ret, C_KZG_OK);

    /* Now evaluate the poly at `z` to learn `y` */
    ret = evaluate_polynomial_in_evaluation_form(&y_fr, &poly, &z_fr, &s);
    ASSERT_EQUALS(ret, C_KZG_OK);

    /* Now also get `y` in bytes */
    bytes_from_bls_field(&y, &y_fr);

    /* Compare the recently evaluated y to the computed y */
    diff = memcmp(y.bytes, computed_y.bytes, sizeof(Bytes32));
    ASSERT_EQUALS(diff, 0);

    /* Finally verify the proof */
    ret = verify_kzg_proof(&ok, &c, &z, &y, &proof, &s);
    ASSERT_EQUALS(ret, C_KZG_OK);
    ASSERT_EQUALS(ok, true);
}

static void test_compute_and_verify_kzg_proof__succeeds_within_domain(void) {
    for (int i = 0; i < 25; i++) {
        C_KZG_RET ret;
        Blob blob;
        KZGCommitment c;
        Polynomial poly;
        Bytes48 proof;
        Bytes32 z, y, computed_y;
        fr_t y_fr, z_fr;
        bool ok;
        int diff;

        get_rand_blob(&blob);

        /* Get a commitment to that particular blob */
        ret = blob_to_kzg_commitment(&c, &blob, &s);
        ASSERT_EQUALS(ret, C_KZG_OK);

        /* Get the polynomial version of the blob */
        ret = blob_to_polynomial(&poly, &blob);
        ASSERT_EQUALS(ret, C_KZG_OK);

        z_fr = s.roots_of_unity[i];
        bytes_from_bls_field(&z, &z_fr);

        /* Compute the proof */
        ret = compute_kzg_proof(&proof, &computed_y, &blob, &z, &s);
        ASSERT_EQUALS(ret, C_KZG_OK);

        /* Now evaluate the poly at `z` to learn `y` */
        ret = evaluate_polynomial_in_evaluation_form(&y_fr, &poly, &z_fr, &s);
        ASSERT_EQUALS(ret, C_KZG_OK);

        /* Now also get `y` in bytes */
        bytes_from_bls_field(&y, &y_fr);

        /* Compare the recently evaluated y to the computed y */
        diff = memcmp(y.bytes, computed_y.bytes, sizeof(Bytes32));
        ASSERT_EQUALS(diff, 0);

        /* Finally verify the proof */
        ret = verify_kzg_proof(&ok, &c, &z, &y, &proof, &s);
        ASSERT_EQUALS(ret, C_KZG_OK);
        ASSERT_EQUALS(ok, true);
    }
}

static void test_compute_and_verify_kzg_proof__fails_incorrect_proof(void) {
    C_KZG_RET ret;
    Bytes48 proof;
    g1_t proof_g1;
    Bytes32 z, y, computed_y;
    KZGCommitment c;
    Blob blob;
    Polynomial poly;
    fr_t y_fr, z_fr;
    bool ok;

    get_rand_field_element(&z);
    get_rand_blob(&blob);

    /* Get a commitment to that particular blob */
    ret = blob_to_kzg_commitment(&c, &blob, &s);
    ASSERT_EQUALS(ret, C_KZG_OK);

    /* Compute the proof */
    ret = compute_kzg_proof(&proof, &computed_y, &blob, &z, &s);
    ASSERT_EQUALS(ret, C_KZG_OK);

    /*
     * Now let's attempt to verify the proof.
     * First convert the blob to field elements.
     */
    ret = blob_to_polynomial(&poly, &blob);
    ASSERT_EQUALS(ret, C_KZG_OK);

    /* Also convert z to a field element */
    ret = bytes_to_bls_field(&z_fr, &z);
    ASSERT_EQUALS(ret, C_KZG_OK);

    /* Now evaluate the poly at `z` to learn `y` */
    ret = evaluate_polynomial_in_evaluation_form(&y_fr, &poly, &z_fr, &s);
    ASSERT_EQUALS(ret, C_KZG_OK);

    /* Now also get `y` in bytes */
    bytes_from_bls_field(&y, &y_fr);

    /* Change the proof so it should not verify */
    ret = bytes_to_kzg_commitment(&proof_g1, &proof);
    ASSERT_EQUALS(ret, C_KZG_OK);
    blst_p1_add(&proof_g1, &proof_g1, blst_p1_generator());
    bytes_from_g1(&proof, &proof_g1);

    /* Finally verify the proof */
    ret = verify_kzg_proof(&ok, &c, &z, &y, &proof, &s);
    ASSERT_EQUALS(ret, C_KZG_OK);
    ASSERT_EQUALS(ok, 0);
}

////////////////////////////////////////////////////////////////////////////////////////////////////
// Tests for verify_kzg_proof
////////////////////////////////////////////////////////////////////////////////////////////////////

static void test_verify_kzg_proof__fails_proof_not_in_g1(void) {
    C_KZG_RET ret;
    Bytes48 proof;
    KZGCommitment c;
    Bytes32 y, z;
    bool ok;

    get_rand_g1_bytes(&c);
    get_rand_field_element(&z);
    get_rand_field_element(&y);
    bytes48_from_hex(
        &proof,
        "8123456789abcdef0123456789abcdef0123456789abcdef"
        "0123456789abcdef0123456789abcdef0123456789abcdef"
    );

    ret = verify_kzg_proof(&ok, &c, &z, &y, &proof, &s);
    ASSERT_EQUALS(ret, C_KZG_BADARGS);
}

static void test_verify_kzg_proof__fails_commitment_not_in_g1(void) {
    C_KZG_RET ret;
    Bytes48 proof;
    KZGCommitment c;
    Bytes32 y, z;
    bool ok;

    bytes48_from_hex(
        &c,
        "8123456789abcdef0123456789abcdef0123456789abcdef"
        "0123456789abcdef0123456789abcdef0123456789abcdef"
    );
    get_rand_field_element(&z);
    get_rand_field_element(&y);
    get_rand_g1_bytes(&proof);

    ret = verify_kzg_proof(&ok, &c, &z, &y, &proof, &s);
    ASSERT_EQUALS(ret, C_KZG_BADARGS);
}

static void test_verify_kzg_proof__fails_z_not_field_element(void) {
    C_KZG_RET ret;
    Bytes48 proof;
    KZGCommitment c;
    Bytes32 y, z;
    bool ok;

    get_rand_g1_bytes(&c);
    bytes32_from_hex(&z, "73eda753299d7d483339d80809a1d80553bda402fffe5bfeffffffff00000001");
    get_rand_field_element(&y);
    get_rand_g1_bytes(&proof);

    ret = verify_kzg_proof(&ok, &c, &z, &y, &proof, &s);
    ASSERT_EQUALS(ret, C_KZG_BADARGS);
}

static void test_verify_kzg_proof__fails_y_not_field_element(void) {
    C_KZG_RET ret;
    Bytes48 proof;
    KZGCommitment c;
    Bytes32 y, z;
    bool ok;

    get_rand_g1_bytes(&c);
    get_rand_field_element(&z);
    bytes32_from_hex(&y, "73eda753299d7d483339d80809a1d80553bda402fffe5bfeffffffff00000001");
    get_rand_g1_bytes(&proof);

    ret = verify_kzg_proof(&ok, &c, &z, &y, &proof, &s);
    ASSERT_EQUALS(ret, C_KZG_BADARGS);
}

////////////////////////////////////////////////////////////////////////////////////////////////////
// Tests for compute_blob_kzg_proof
////////////////////////////////////////////////////////////////////////////////////////////////////

static void test_compute_and_verify_blob_kzg_proof__succeeds_round_trip(void) {
    C_KZG_RET ret;
    Bytes48 proof;
    KZGCommitment c;
    Blob blob;
    bool ok;

    /* Some preparation */
    get_rand_blob(&blob);
    ret = blob_to_kzg_commitment(&c, &blob, &s);
    ASSERT_EQUALS(ret, C_KZG_OK);

    /* Compute the proof */
    ret = compute_blob_kzg_proof(&proof, &blob, &c, &s);
    ASSERT_EQUALS(ret, C_KZG_OK);

    /* Finally verify the proof */
    ret = verify_blob_kzg_proof(&ok, &blob, &c, &proof, &s);
    ASSERT_EQUALS(ret, C_KZG_OK);
    ASSERT_EQUALS(ok, true);
}

static void test_compute_and_verify_blob_kzg_proof__fails_incorrect_proof(void) {
    C_KZG_RET ret;
    Bytes48 proof;
    g1_t proof_g1;
    KZGCommitment c;
    Blob blob;
    bool ok;

    /* Some preparation */
    get_rand_blob(&blob);
    ret = blob_to_kzg_commitment(&c, &blob, &s);
    ASSERT_EQUALS(ret, C_KZG_OK);

    /* Compute the proof */
    ret = compute_blob_kzg_proof(&proof, &blob, &c, &s);
    ASSERT_EQUALS(ret, C_KZG_OK);

    /* Change the proof so it should not verify */
    ret = bytes_to_kzg_commitment(&proof_g1, &proof);
    ASSERT_EQUALS(ret, C_KZG_OK);
    blst_p1_add(&proof_g1, &proof_g1, blst_p1_generator());
    bytes_from_g1(&proof, &proof_g1);

    /* Finally verify the proof */
    ret = verify_blob_kzg_proof(&ok, &blob, &c, &proof, &s);
    ASSERT_EQUALS(ret, C_KZG_OK);
    ASSERT_EQUALS(ok, false);
}

static void test_compute_and_verify_blob_kzg_proof__fails_proof_not_in_g1(void) {
    C_KZG_RET ret;
    Bytes48 proof;
    KZGCommitment c;
    Blob blob;
    bool ok;

    /* Some preparation */
    get_rand_blob(&blob);
    get_rand_g1_bytes(&c);
    bytes48_from_hex(
        &proof,
        "8123456789abcdef0123456789abcdef0123456789abcdef"
        "0123456789abcdef0123456789abcdef0123456789abcdef"
    );

    /* Finally verify the proof */
    ret = verify_blob_kzg_proof(&ok, &blob, &c, &proof, &s);
    ASSERT_EQUALS(ret, C_KZG_BADARGS);
}

static void test_compute_and_verify_blob_kzg_proof__fails_compute_commitment_not_in_g1(void) {
    C_KZG_RET ret;
    Bytes48 proof;
    KZGCommitment c;
    Blob blob;

    /* Some preparation */
    get_rand_blob(&blob);
    bytes48_from_hex(
        &c,
        "8123456789abcdef0123456789abcdef0123456789abcdef"
        "0123456789abcdef0123456789abcdef0123456789abcdef"
    );

    /* Finally compute the proof */
    ret = compute_blob_kzg_proof(&proof, &blob, &c, &s);
    ASSERT_EQUALS(ret, C_KZG_BADARGS);
}

static void test_compute_and_verify_blob_kzg_proof__fails_verify_commitment_not_in_g1(void) {
    C_KZG_RET ret;
    Bytes48 proof;
    KZGCommitment c;
    Blob blob;
    bool ok;

    /* Some preparation */
    get_rand_blob(&blob);
    bytes48_from_hex(
        &c,
        "8123456789abcdef0123456789abcdef0123456789abcdef"
        "0123456789abcdef0123456789abcdef0123456789abcdef"
    );
    get_rand_g1_bytes(&proof);

    /* Finally verify the proof */
    ret = verify_blob_kzg_proof(&ok, &blob, &c, &proof, &s);
    ASSERT_EQUALS(ret, C_KZG_BADARGS);
}

static void test_compute_and_verify_blob_kzg_proof__fails_invalid_blob(void) {
    C_KZG_RET ret;
    Bytes48 proof;
    Bytes32 field_element;
    KZGCommitment c;
    Blob blob;
    bool ok;

    bytes32_from_hex(
        &field_element, "73eda753299d7d483339d80809a1d80553bda402fffe5bfeffffffff00000001"
    );
    memset(&blob, 0, sizeof(blob));
    memcpy(blob.bytes, field_element.bytes, BYTES_PER_FIELD_ELEMENT);
    get_rand_g1_bytes(&c);
    get_rand_g1_bytes(&proof);

    /* Finally verify the proof */
    ret = verify_blob_kzg_proof(&ok, &blob, &c, &proof, &s);
    ASSERT_EQUALS(ret, C_KZG_BADARGS);
}

////////////////////////////////////////////////////////////////////////////////////////////////////
// Tests for verify_kzg_proof_batch
////////////////////////////////////////////////////////////////////////////////////////////////////

static void test_verify_kzg_proof_batch__succeeds_round_trip(void) {
    C_KZG_RET ret;
    const int n_cells = 16;
    Bytes48 proofs[n_cells];
    KZGCommitment commitments[n_cells];
    Blob *blobs = NULL;
    bool ok;

    /* Allocate blobs because they are big */
    ret = c_kzg_malloc((void **)&blobs, n_cells * sizeof(Blob));
    ASSERT_EQUALS(ret, C_KZG_OK);

    /* Some preparation */
    for (int i = 0; i < n_cells; i++) {
        get_rand_blob(&blobs[i]);
        ret = blob_to_kzg_commitment(&commitments[i], &blobs[i], &s);
        ASSERT_EQUALS(ret, C_KZG_OK);
        ret = compute_blob_kzg_proof(&proofs[i], &blobs[i], &commitments[i], &s);
        ASSERT_EQUALS(ret, C_KZG_OK);
    }

    /* Verify batched proofs for 0,1,2..16 blobs */
    /* This should still work with zero blobs */
    for (int count = 0; count <= n_cells; count++) {
        ret = verify_blob_kzg_proof_batch(&ok, blobs, commitments, proofs, count, &s);
        ASSERT_EQUALS(ret, C_KZG_OK);
        ASSERT_EQUALS(ok, true);
    }

    /* Free the blobs */
    c_kzg_free(blobs);
}

static void test_verify_kzg_proof_batch__fails_with_incorrect_proof(void) {
    C_KZG_RET ret;
    const int n_cells = 2;
    Bytes48 proofs[n_cells];
    KZGCommitment commitments[n_cells];
    Blob blobs[n_cells];
    bool ok;

    /* Some preparation */
    for (int i = 0; i < n_cells; i++) {
        get_rand_blob(&blobs[i]);
        ret = blob_to_kzg_commitment(&commitments[i], &blobs[i], &s);
        ASSERT_EQUALS(ret, C_KZG_OK);
        ret = compute_blob_kzg_proof(&proofs[i], &blobs[i], &commitments[i], &s);
        ASSERT_EQUALS(ret, C_KZG_OK);
    }

    /* Overwrite second proof with an incorrect one */
    proofs[1] = proofs[0];

    ret = verify_blob_kzg_proof_batch(&ok, blobs, commitments, proofs, n_cells, &s);
    ASSERT_EQUALS(ret, C_KZG_OK);
    ASSERT_EQUALS(ok, false);
}

static void test_verify_kzg_proof_batch__fails_proof_not_in_g1(void) {
    C_KZG_RET ret;
    const int n_cells = 2;
    Bytes48 proofs[n_cells];
    KZGCommitment commitments[n_cells];
    Blob blobs[n_cells];
    bool ok;

    /* Some preparation */
    for (int i = 0; i < n_cells; i++) {
        get_rand_blob(&blobs[i]);
        ret = blob_to_kzg_commitment(&commitments[i], &blobs[i], &s);
        ASSERT_EQUALS(ret, C_KZG_OK);
        ret = compute_blob_kzg_proof(&proofs[i], &blobs[i], &commitments[i], &s);
        ASSERT_EQUALS(ret, C_KZG_OK);
    }

    /* Overwrite proof with one not in G1 */
    bytes48_from_hex(
        &proofs[1],
        "8123456789abcdef0123456789abcdef0123456789abcdef"
        "0123456789abcdef0123456789abcdef0123456789abcdef"
    );

    ret = verify_blob_kzg_proof_batch(&ok, blobs, commitments, proofs, n_cells, &s);
    ASSERT_EQUALS(ret, C_KZG_BADARGS);
}

static void test_verify_kzg_proof_batch__fails_commitment_not_in_g1(void) {
    C_KZG_RET ret;
    const int n_cells = 2;
    Bytes48 proofs[n_cells];
    KZGCommitment commitments[n_cells];
    Blob blobs[n_cells];
    bool ok;

    /* Some preparation */
    for (int i = 0; i < n_cells; i++) {
        get_rand_blob(&blobs[i]);
        ret = blob_to_kzg_commitment(&commitments[i], &blobs[i], &s);
        ASSERT_EQUALS(ret, C_KZG_OK);
        ret = compute_blob_kzg_proof(&proofs[i], &blobs[i], &commitments[i], &s);
        ASSERT_EQUALS(ret, C_KZG_OK);
    }

    /* Overwrite proof with one not in G1 */
    bytes48_from_hex(
        &commitments[1],
        "8123456789abcdef0123456789abcdef0123456789abcdef"
        "0123456789abcdef0123456789abcdef0123456789abcdef"
    );

    ret = verify_blob_kzg_proof_batch(&ok, blobs, commitments, proofs, n_cells, &s);
    ASSERT_EQUALS(ret, C_KZG_BADARGS);
}

static void test_verify_kzg_proof_batch__fails_invalid_blob(void) {
    C_KZG_RET ret;
    const int n_cells = 2;
    Bytes48 proofs[n_cells];
    KZGCommitment commitments[n_cells];
    Blob blobs[n_cells];
    Bytes32 field_element;
    bool ok;

    /* Some preparation */
    for (int i = 0; i < n_cells; i++) {
        get_rand_blob(&blobs[i]);
        ret = blob_to_kzg_commitment(&commitments[i], &blobs[i], &s);
        ASSERT_EQUALS(ret, C_KZG_OK);
        ret = compute_blob_kzg_proof(&proofs[i], &blobs[i], &commitments[i], &s);
        ASSERT_EQUALS(ret, C_KZG_OK);
    }

    /* Overwrite one field element in the blob with modulus */
    bytes32_from_hex(
        &field_element, "73eda753299d7d483339d80809a1d80553bda402fffe5bfeffffffff00000001"
    );
    memcpy(blobs[1].bytes, field_element.bytes, BYTES_PER_FIELD_ELEMENT);

    ret = verify_blob_kzg_proof_batch(&ok, blobs, commitments, proofs, n_cells, &s);
    ASSERT_EQUALS(ret, C_KZG_BADARGS);
}

////////////////////////////////////////////////////////////////////////////////////////////////////
// Tests for expand_root_of_unity
////////////////////////////////////////////////////////////////////////////////////////////////////

static void test_expand_root_of_unity__succeeds_with_root(void) {
    C_KZG_RET ret;
    fr_t roots[257], root_of_unity;

    blst_fr_from_uint64(&root_of_unity, SCALE2_ROOT_OF_UNITY[8]);

    ret = expand_root_of_unity(roots, &root_of_unity, 256);
    ASSERT_EQUALS(ret, C_KZG_OK);
}

static void test_expand_root_of_unity__fails_not_root_of_unity(void) {
    C_KZG_RET ret;
    fr_t roots[257], root_of_unity;

    fr_from_uint64(&root_of_unity, 3);

    ret = expand_root_of_unity(roots, &root_of_unity, 256);
    ASSERT_EQUALS(ret, C_KZG_BADARGS);
}

static void test_expand_root_of_unity__fails_wrong_root_of_unity(void) {
    C_KZG_RET ret;
    fr_t roots[257], root_of_unity;

    blst_fr_from_uint64(&root_of_unity, SCALE2_ROOT_OF_UNITY[7]);

    ret = expand_root_of_unity(roots, &root_of_unity, 256);
    ASSERT_EQUALS(ret, C_KZG_BADARGS);
}

////////////////////////////////////////////////////////////////////////////////////////////////////
// Tests for reconstruction
////////////////////////////////////////////////////////////////////////////////////////////////////

static void test_fft(void) {
    // TODO: Breaks with N=4096 or N=128 which are used in the protocol (see
    // issue 444)
    const size_t N = 8192;
    fr_t poly_eval[N];
    fr_t poly_coeff[N];
    fr_t recovered_poly_coeff[N];

    // Generate poly in coeff form
    for (size_t i = 0; i < N; i++) {
        get_rand_fr(&poly_coeff[i]);
    }

    /* Evaluate poly using FFT */
    fft_fr(poly_eval, poly_coeff, N, &s);

    /* check: result of FFT are really the evaluations of the poly */
    for (size_t i = 0; i < N; i++) {
        fr_t individual_evaluation;

        eval_extended_poly(&individual_evaluation, poly_coeff, &s.expanded_roots_of_unity[i]);

        bool ok = fr_equal(&individual_evaluation, &poly_eval[i]);
        ASSERT_EQUALS(ok, true);
    }

    /* Turn the eval poly back into a coeff poly */
    ifft_fr(recovered_poly_coeff, poly_eval, N, &s);

    /* Check the end-to-end journey */
    for (size_t i = 0; i < N; i++) {
        bool ok = fr_equal(&poly_coeff[i], &recovered_poly_coeff[i]);
        ASSERT_EQUALS(ok, true);
    }
}

static void test_coset_fft(void) {
    // TODO: Breaks with N=4096 or N=128 which are used in the protocol (see
    // issue 444)
    const size_t N = 8192;
    fr_t poly_eval[N];
    fr_t poly_coeff[N];
    fr_t recovered_poly_coeff[N];

    // Generate poly in coeff form
    for (size_t i = 0; i < N; i++) {
        get_rand_fr(&poly_coeff[i]);
    }

    /* Evaluate poly using coset FFT */
    coset_fft_fr(poly_eval, poly_coeff, N, &s);

    /* check: result of coset FFT are really the evaluations over the coset */
    for (size_t i = 0; i < N; i++) {
        fr_t shifted_w;
        fr_t individual_evaluation;

        blst_fr_mul(&shifted_w, &s.expanded_roots_of_unity[i], &RECOVERY_SHIFT_FACTOR);

        eval_extended_poly(&individual_evaluation, poly_coeff, &shifted_w);

        bool ok = fr_equal(&individual_evaluation, &poly_eval[i]);
        ASSERT_EQUALS(ok, true);
    }

    /* Turn the eval poly back into a coeff poly */
    coset_ifft_fr(recovered_poly_coeff, poly_eval, N, &s);

    /* Check the end-to-end journey */
    for (size_t i = 0; i < N; i++) {
        bool ok = fr_equal(&poly_coeff[i], &recovered_poly_coeff[i]);
        ASSERT_EQUALS(ok, true);
    }
}

////////////////////////////////////////////////////////////////////////////////////////////////////
// Tests for deduplicate_commitments
////////////////////////////////////////////////////////////////////////////////////////////////////

static void test_deduplicate_commitments__one_duplicate(void) {
    Bytes48 commitments[4];
    uint64_t indices[4];
    size_t count = 4;

    memset(&commitments[0], 0, sizeof(Bytes48));
    memset(&commitments[1], 1, sizeof(Bytes48));
    memset(&commitments[2], 0, sizeof(Bytes48)); /* Duplicate */
    memset(&commitments[3], 3, sizeof(Bytes48));

    deduplicate_commitments(commitments, indices, &count);

    ASSERT_EQUALS(count, 3);
    ASSERT_EQUALS(indices[0], 0);
    ASSERT_EQUALS(indices[1], 1);
    ASSERT_EQUALS(indices[2], 0);
    ASSERT_EQUALS(indices[3], 2);
}

static void test_deduplicate_commitments__no_duplicates(void) {
    Bytes48 commitments[4];
    uint64_t indices[4];
    size_t count = 4;

    memset(&commitments[0], 0, sizeof(Bytes48));
    memset(&commitments[1], 1, sizeof(Bytes48));
    memset(&commitments[2], 2, sizeof(Bytes48));
    memset(&commitments[3], 3, sizeof(Bytes48));

    deduplicate_commitments(commitments, indices, &count);

    ASSERT_EQUALS(count, 4);
    ASSERT_EQUALS(indices[0], 0);
    ASSERT_EQUALS(indices[1], 1);
    ASSERT_EQUALS(indices[2], 2);
    ASSERT_EQUALS(indices[3], 3);
}

static void test_deduplicate_commitments__all_duplicates(void) {
    Bytes48 commitments[4];
    uint64_t indices[4];
    size_t count = 4;

    memset(&commitments[0], 0, sizeof(Bytes48));
    memset(&commitments[1], 0, sizeof(Bytes48)); /* Duplicate */
    memset(&commitments[2], 0, sizeof(Bytes48)); /* Duplicate */
    memset(&commitments[3], 0, sizeof(Bytes48)); /* Duplicate */

    deduplicate_commitments(commitments, indices, &count);

    ASSERT_EQUALS(count, 1);
    ASSERT_EQUALS(indices[0], 0);
    ASSERT_EQUALS(indices[1], 0);
    ASSERT_EQUALS(indices[2], 0);
    ASSERT_EQUALS(indices[3], 0);
}

static void test_deduplicate_commitments__no_commitments(void) {
    Bytes48 commitments[0];
    uint64_t indices[0];
    size_t count = 0;

    deduplicate_commitments(commitments, indices, &count);

    ASSERT_EQUALS(count, 0);
}

static void test_deduplicate_commitments__one_commitment(void) {
    Bytes48 commitments[1];
    uint64_t indices[1];
    size_t count = 1;

    memset(&commitments[0], 0, sizeof(Bytes48));

    deduplicate_commitments(commitments, indices, &count);

    ASSERT_EQUALS(count, 1);
    ASSERT_EQUALS(indices[0], 0);
}

////////////////////////////////////////////////////////////////////////////////////////////////////
// Tests for recover_cells_and_kzg_proofs
////////////////////////////////////////////////////////////////////////////////////////////////////

static void test_recover_cells_and_kzg_proofs__succeeds_random_blob(void) {
    C_KZG_RET ret;
    Blob blob;
    const size_t num_partial_cells = CELLS_PER_EXT_BLOB / 2;
    uint64_t cell_indices[CELLS_PER_EXT_BLOB];
    Cell cells[CELLS_PER_EXT_BLOB];
    Cell partial_cells[num_partial_cells];
    Cell recovered_cells[CELLS_PER_EXT_BLOB];
    KZGProof proofs[CELLS_PER_EXT_BLOB];
    KZGProof recovered_proofs[CELLS_PER_EXT_BLOB];
    int diff;

    /* Get a random blob */
    get_rand_blob(&blob);

    /* Get the cells and proofs */
    ret = compute_cells_and_kzg_proofs(cells, proofs, &blob, &s);
    ASSERT_EQUALS(ret, C_KZG_OK);

    /* Erase half of the cells */
    for (size_t i = 0; i < num_partial_cells; i++) {
        cell_indices[i] = i * 2;
        memcpy(&partial_cells[i], &cells[cell_indices[i]], sizeof(Cell));
    }

    /* Reconstruct with half of the cells */
    ret = recover_cells_and_kzg_proofs(
        recovered_cells, recovered_proofs, cell_indices, partial_cells, num_partial_cells, &s
    );
    ASSERT_EQUALS(ret, C_KZG_OK);

    /* Check that all of the cells match */
    for (size_t i = 0; i < CELLS_PER_EXT_BLOB; i++) {
        diff = memcmp(&cells[i], &recovered_cells[i], sizeof(Cell));
        ASSERT_EQUALS(diff, 0);
        diff = memcmp(&proofs[i], &recovered_proofs[i], sizeof(KZGProof));
        ASSERT_EQUALS(diff, 0);
    }
}

<<<<<<< HEAD
////////////////////////////////////////////////////////////////////////////////////////////////////
=======
static void test_compute_vanishing_polynomial_from_roots(void) {
    /*
     * Test case: (x - 2)(x - 3)
     *
     * Expected result: x^2 - 5x + 6
     */

    /* Initialize array with the roots 2 and 3 */
    fr_t roots[2];
    fr_from_uint64(&roots[0], 2);
    fr_from_uint64(&roots[1], 3);
    size_t roots_len = 2;

    fr_t poly[3];
    size_t poly_len = 3;

    compute_vanishing_polynomial_from_roots(poly, &poly_len, roots, roots_len);

    fr_t expected[3];

    fr_from_uint64(&expected[0], 6);

    /* Negate 5 */
    fr_from_uint64(&expected[1], 5);
    blst_fr_cneg(&expected[1], &expected[1], true);

    expected[2] = FR_ONE;

    ASSERT("polynomial length is 3", poly_len == 3);
    ASSERT("coefficient 0 are equal", fr_equal(&poly[0], &expected[0]));
    ASSERT("coefficient 1 are equal", fr_equal(&poly[1], &expected[1]));
    ASSERT("coefficient 2 are equal", fr_equal(&poly[2], &expected[2]));
}

static void test_vanishing_polynomial_for_missing_cells(void) {

    fr_t *vanishing_poly = NULL;
    C_KZG_RET ret = new_fr_array(&vanishing_poly, s.max_width);
    ASSERT("vanishing poly alloc", ret == C_KZG_OK);

    fr_t *fft_result = NULL;
    ret = new_fr_array(&fft_result, s.max_width);
    ASSERT("fft_result alloc", ret == C_KZG_OK);

    /* Test case: the 0th and 1st cell are missing */
    uint64_t missing_cell_indices[] = {0, 1};
    size_t len_missing_cells = 2;

    ret = vanishing_polynomial_for_missing_cells(
        vanishing_poly, missing_cell_indices, len_missing_cells, &s
    );

    /* Check return status */
    ASSERT("compute vanishing poly from cells", ret == C_KZG_OK);

    /* Compute FFT of vanishing_poly */
    fft_fr(fft_result, vanishing_poly, s.max_width, &s);

    /*
     * Check FFT results
     *
     * Let explain how we are picking the roots of unity:
     * Focussing just on the missing cell index 0.
     *
     * We expect that the following roots will evaluate to zero on the vanishing
     * polynomial we computed:
     *
     * s->expanded_roots_of_unity[0]
     * s->expanded_roots_of_unity[128]
     * s->expanded_roots_of_unity[256]
     * ...
     * s->expanded_roots_of_unity[8064]
     *
     * For every cell index, we should have `FIELD_ELEMENTS_PER_CELL`
     * number of these roots. ie each cell index corresponds to 64
     * roots taken from `expanded_roots_of_unity` in the vanishing polynomial.
     *
     * In general, the formula is
     * expanded_roots_of_unity[cell_index + CELLS_PER_EXT_BLOB * k] where `k`
     * goes from 0 to FIELD_ELEMENTS_PER_CELL-1.
     *
     * For cell index 1, we would therefore expect the polynomial to vanish at
     * points:
     *
     * s->expanded_roots_of_unity[1]
     * s->expanded_roots_of_unity[129]
     * s->expanded_roots_of_unity[257]
     * ...
     * s->expanded_roots_of_unity[8065]
     *
     * Sanity check:
     * The largest cell index we can have is 127 since there are 128 cells.
     *
     * The last element for that cell index would have array index `127 + 128*63
     * = 8191`. This is correct since `expanded_roots_of_unity` has 8192
     * elements.
     */
    for (size_t i = 0; i < s.max_width; i++) {
        if (i % CELLS_PER_EXT_BLOB == 1 || i % CELLS_PER_EXT_BLOB == 0) {
            /* Every CELLS_PER_EXT_BLOB-th evaluation should be zero */
            ASSERT("evaluation is zero", fr_is_zero(&fft_result[i]));
        } else {
            ASSERT("evaluation is not zero", !fr_is_zero(&fft_result[i]));
        }
    }
}

///////////////////////////////////////////////////////////////////////////////
>>>>>>> 1b5c3c80
// Tests for verify_cell_kzg_proof_batch
////////////////////////////////////////////////////////////////////////////////////////////////////

static void test_verify_cell_kzg_proof_batch__succeeds_random_blob(void) {
    C_KZG_RET ret;
    bool ok;
    Blob blob;
    KZGCommitment commitment;
    Bytes48 commitments[CELLS_PER_EXT_BLOB];
    uint64_t cell_indices[CELLS_PER_EXT_BLOB];
    Cell cells[CELLS_PER_EXT_BLOB];
    KZGProof proofs[CELLS_PER_EXT_BLOB];

    /* Get a random blob */
    get_rand_blob(&blob);

    /* Get the commitment to the blob */
    ret = blob_to_kzg_commitment(&commitment, &blob, &s);
    ASSERT_EQUALS(ret, C_KZG_OK);

    /* Compute cells and proofs */
    ret = compute_cells_and_kzg_proofs(cells, proofs, &blob, &s);
    ASSERT_EQUALS(ret, C_KZG_OK);

    /* Initialize list of commitments & cell indices */
    for (size_t i = 0; i < CELLS_PER_EXT_BLOB; i++) {
        memcpy(commitments[i].bytes, &commitment, BYTES_PER_COMMITMENT);
        cell_indices[i] = i;
    }

    /* Verify all the proofs */
    ret = verify_cell_kzg_proof_batch(
        &ok, commitments, cell_indices, cells, proofs, CELLS_PER_EXT_BLOB, &s
    );
    ASSERT_EQUALS(ret, C_KZG_OK);
}

////////////////////////////////////////////////////////////////////////////////////////////////////
// Profiling Functions
////////////////////////////////////////////////////////////////////////////////////////////////////

#ifdef PROFILE
static void profile_blob_to_kzg_commitment(void) {
    Blob blob;
    KZGCommitment c;

    get_rand_blob(&blob);

    ProfilerStart("blob_to_kzg_commitment.prof");
    for (int i = 0; i < 1000; i++) {
        blob_to_kzg_commitment(&c, &blob, &s);
    }
    ProfilerStop();
}

static void profile_compute_kzg_proof(void) {
    Blob blob;
    Bytes32 z, y_out;
    KZGProof proof_out;

    get_rand_blob(&blob);
    get_rand_field_element(&z);

    ProfilerStart("compute_kzg_proof.prof");
    for (int i = 0; i < 100; i++) {
        compute_kzg_proof(&proof_out, &y_out, &blob, &z, &s);
    }
    ProfilerStop();
}

static void profile_compute_blob_kzg_proof(void) {
    Blob blob;
    Bytes48 commitment;
    KZGProof out;

    get_rand_blob(&blob);
    get_rand_g1_bytes(&commitment);

    ProfilerStart("compute_blob_kzg_proof.prof");
    for (int i = 0; i < 10; i++) {
        compute_blob_kzg_proof(&out, &blob, &commitment, &s);
    }
    ProfilerStop();
}

static void profile_verify_kzg_proof(void) {
    Bytes32 z, y;
    Bytes48 commitment, proof;
    bool out;

    get_rand_g1_bytes(&commitment);
    get_rand_field_element(&z);
    get_rand_field_element(&y);
    get_rand_g1_bytes(&proof);

    ProfilerStart("verify_kzg_proof.prof");
    for (int i = 0; i < 5000; i++) {
        verify_kzg_proof(&out, &commitment, &z, &y, &proof, &s);
    }
    ProfilerStop();
}

static void profile_verify_blob_kzg_proof(void) {
    Blob blob;
    Bytes48 commitment, proof;
    bool out;

    get_rand_blob(&blob);
    get_rand_g1_bytes(&commitment);
    get_rand_g1_bytes(&proof);

    ProfilerStart("verify_blob_kzg_proof.prof");
    for (int i = 0; i < 5000; i++) {
        verify_blob_kzg_proof(&out, &blob, &commitment, &proof, &s);
    }
    ProfilerStop();
}

static void profile_verify_blob_kzg_proof_batch(void) {
    const int n = 16;
    Blob blobs[n];
    Bytes48 commitments[n];
    Bytes48 proofs[n];
    bool out;

    for (int i = 0; i < n; i++) {
        get_rand_blob(&blobs[i]);
        get_rand_g1_bytes(&commitments[i]);
        get_rand_g1_bytes(&proofs[i]);
    }

    ProfilerStart("verify_blob_kzg_proof_batch.prof");
    for (int i = 0; i < 1000; i++) {
        verify_blob_kzg_proof_batch(&out, blobs, commitments, proofs, n, &s);
    }
    ProfilerStop();
}

static void profile_compute_cells_and_kzg_proofs(void) {
    C_KZG_RET ret;
    Blob blob;
    Cell *cells = NULL;
    KZGProof *proofs = NULL;

    /* Get a random blob */
    get_rand_blob(&blob);

    /* Allocate arrays */
    ret = c_kzg_calloc((void **)&cells, CELLS_PER_EXT_BLOB, sizeof(Cell));
    ASSERT_EQUALS(ret, C_KZG_OK);
    ret = c_kzg_calloc((void **)&proofs, CELLS_PER_EXT_BLOB, sizeof(KZGProof));
    ASSERT_EQUALS(ret, C_KZG_OK);

    ProfilerStart("compute_cells_and_kzg_proofs.prof");
    for (int i = 0; i < 5; i++) {
        compute_cells_and_kzg_proofs(cells, proofs, &blob, &s);
    }
    ProfilerStop();
}

static void profile_recover_cells_and_kzg_proofs(void) {
    C_KZG_RET ret;
    Blob blob;
    uint64_t *cell_indices = NULL;
    Cell *cells = NULL;

    /*
     * NOTE: this profiling function only cares about cell recovery since the proofs will always be
     * recomputed. If we included proof computation, it would drown out cell recovery.
     */

    /* Get a random blob */
    get_rand_blob(&blob);

    /* Allocate arrays */
    ret = c_kzg_calloc((void **)&cells, CELLS_PER_EXT_BLOB, sizeof(Cell));
    ASSERT_EQUALS(ret, C_KZG_OK);

    /* Compute cells */
    compute_cells_and_kzg_proofs(cells, NULL, &blob, &s);

    /* Initialize cell indices */
    ret = c_kzg_calloc((void **)&cell_indices, CELLS_PER_EXT_BLOB / 2, sizeof(uint64_t));
    ASSERT_EQUALS(ret, C_KZG_OK);
    for (size_t i = 0; i < CELLS_PER_EXT_BLOB / 2; i++) {
        cell_indices[i] = i;
    }

    ProfilerStart("recover_cells_and_kzg_proofs.prof");
    for (int i = 0; i < 5; i++) {
        recover_cells_and_kzg_proofs(cells, NULL, cell_indices, cells, CELLS_PER_EXT_BLOB / 2, &s);
    }
    ProfilerStop();
}

static void profile_verify_cell_kzg_proof_batch(void) {
    C_KZG_RET ret;
    bool ok;
    Blob blob;
    uint64_t *cell_indices = NULL;
    KZGCommitment commitment;
    Cell *cells = NULL;
    KZGProof *proofs = NULL;

    /* Get a random blob */
    get_rand_blob(&blob);

    /* Get the commitment to the blob */
    ret = blob_to_kzg_commitment(&commitment, &blob, &s);
    ASSERT_EQUALS(ret, C_KZG_OK);

    /* Allocate arrays */
    ret = c_kzg_calloc((void **)&cells, CELLS_PER_EXT_BLOB, sizeof(Cell));
    ASSERT_EQUALS(ret, C_KZG_OK);
    ret = c_kzg_calloc((void **)&proofs, CELLS_PER_EXT_BLOB, sizeof(KZGProof));
    ASSERT_EQUALS(ret, C_KZG_OK);

    /* Compute cells and proofs */
    ret = compute_cells_and_kzg_proofs(cells, proofs, &blob, &s);
    ASSERT_EQUALS(ret, C_KZG_OK);

    /* Initialize indices */
    ret = c_kzg_calloc((void **)&commitments, CELLS_PER_EXT_BLOB, sizeof(uint64_t));
    ASSERT_EQUALS(ret, C_KZG_OK);
    ret = c_kzg_calloc((void **)&cell_indices, CELLS_PER_EXT_BLOB, sizeof(uint64_t));
    ASSERT_EQUALS(ret, C_KZG_OK);

    for (size_t i = 0; i < CELLS_PER_EXT_BLOB; i++) {
        memcpy(commitments[i].bytes, &commitment, BYTES_PER_COMMITMENT);
        cell_indices[i] = i;
    }

    ProfilerStart("verify_cell_kzg_proof_batch.prof");
    for (int i = 0; i < 100; i++) {
        verify_cell_kzg_proof_batch(
            &ok, &commitments, cell_indices, cells, proofs, CELLS_PER_EXT_BLOB, &s
        );
    }
    ProfilerStop();
}
#endif /* PROFILE */

////////////////////////////////////////////////////////////////////////////////////////////////////
// Main logic
////////////////////////////////////////////////////////////////////////////////////////////////////

static void setup(void) {
    FILE *fp;
    C_KZG_RET ret;

    /* Open the mainnet trusted setup file */
    fp = fopen("trusted_setup.txt", "r");
    assert(fp != NULL);

    /* Load that trusted setup file */
    ret = load_trusted_setup_file(&s, fp, 0);
    assert(ret == C_KZG_OK);

    fclose(fp);
}

static void teardown(void) {
    free_trusted_setup(&s);
}

int main(void) {
    setup();
    RUN(test_c_kzg_malloc__succeeds_size_greater_than_zero);
    RUN(test_c_kzg_malloc__fails_size_equal_to_zero);
    RUN(test_c_kzg_malloc__fails_too_big);
    RUN(test_c_kzg_calloc__succeeds_size_greater_than_zero);
    RUN(test_c_kzg_calloc__fails_size_equal_to_zero);
    RUN(test_c_kzg_calloc__fails_count_equal_to_zero);
    RUN(test_c_kzg_calloc__fails_too_big);
    RUN(test_fr_div__by_one_is_equal);
    RUN(test_fr_div__by_itself_is_one);
    RUN(test_fr_div__specific_value);
    RUN(test_fr_div__succeeds_round_trip);
    RUN(test_fr_pow__test_power_of_two);
    RUN(test_fr_pow__test_inverse_on_root_of_unity);
    RUN(test_fr_batch_inv__test_consistent);
    RUN(test_fr_batch_inv__test_zero);
    RUN(test_g1_mul__test_consistent);
    RUN(test_g1_mul__test_scalar_is_zero);
    RUN(test_g1_mul__test_different_bit_lengths);
    RUN(test_pairings_verify__good_pairing);
    RUN(test_pairings_verify__bad_pairing);
    RUN(test_blob_to_kzg_commitment__succeeds_x_less_than_modulus);
    RUN(test_blob_to_kzg_commitment__fails_x_equal_to_modulus);
    RUN(test_blob_to_kzg_commitment__fails_x_greater_than_modulus);
    RUN(test_blob_to_kzg_commitment__succeeds_point_at_infinity);
    RUN(test_blob_to_kzg_commitment__succeeds_expected_commitment);
    RUN(test_validate_kzg_g1__succeeds_round_trip);
    RUN(test_validate_kzg_g1__succeeds_correct_point);
    RUN(test_validate_kzg_g1__fails_not_in_g1);
    RUN(test_validate_kzg_g1__fails_not_in_curve);
    RUN(test_validate_kzg_g1__fails_x_equal_to_modulus);
    RUN(test_validate_kzg_g1__fails_x_greater_than_modulus);
    RUN(test_validate_kzg_g1__succeeds_infinity_with_true_b_flag);
    RUN(test_validate_kzg_g1__fails_infinity_with_true_b_flag);
    RUN(test_validate_kzg_g1__fails_infinity_with_false_b_flag);
    RUN(test_validate_kzg_g1__fails_with_wrong_c_flag);
    RUN(test_validate_kzg_g1__fails_with_b_flag_and_x_nonzero);
    RUN(test_validate_kzg_g1__fails_with_b_flag_and_a_flag_true);
    RUN(test_validate_kzg_g1__fails_with_mask_bits_111);
    RUN(test_validate_kzg_g1__fails_with_mask_bits_011);
    RUN(test_validate_kzg_g1__fails_with_mask_bits_001);
    RUN(test_reverse_bits__succeeds_round_trip);
    RUN(test_reverse_bits__succeeds_all_bits_are_zero);
    RUN(test_reverse_bits__succeeds_some_bits_are_one);
    RUN(test_reverse_bits__succeeds_all_bits_are_one);
    RUN(test_bit_reversal_permutation__succeeds_round_trip);
    RUN(test_bit_reversal_permutation__specific_items);
    RUN(test_bit_reversal_permutation__coset_structure);
    RUN(test_bit_reversal_permutation__fails_n_too_large);
    RUN(test_bit_reversal_permutation__fails_n_not_power_of_two);
    RUN(test_bit_reversal_permutation__fails_n_is_one);
    RUN(test_compute_powers__succeeds_expected_powers);
    RUN(test_g1_lincomb__verify_consistent);
    RUN(test_evaluate_polynomial_in_evaluation_form__constant_polynomial);
    RUN(test_evaluate_polynomial_in_evaluation_form__constant_polynomial_in_range);
    RUN(test_evaluate_polynomial_in_evaluation_form__random_polynomial);
    RUN(test_log2_pow2__succeeds_expected_values);
    RUN(test_is_power_of_two__succeeds_powers_of_two);
    RUN(test_is_power_of_two__fails_not_powers_of_two);
    RUN(test_compute_kzg_proof__succeeds_expected_proof);
    RUN(test_compute_and_verify_kzg_proof__succeeds_round_trip);
    RUN(test_compute_and_verify_kzg_proof__succeeds_within_domain);
    RUN(test_compute_and_verify_kzg_proof__fails_incorrect_proof);
    RUN(test_verify_kzg_proof__fails_proof_not_in_g1);
    RUN(test_verify_kzg_proof__fails_commitment_not_in_g1);
    RUN(test_verify_kzg_proof__fails_z_not_field_element);
    RUN(test_verify_kzg_proof__fails_y_not_field_element);
    RUN(test_compute_and_verify_blob_kzg_proof__succeeds_round_trip);
    RUN(test_compute_and_verify_blob_kzg_proof__fails_incorrect_proof);
    RUN(test_compute_and_verify_blob_kzg_proof__fails_proof_not_in_g1);
    RUN(test_compute_and_verify_blob_kzg_proof__fails_compute_commitment_not_in_g1);
    RUN(test_compute_and_verify_blob_kzg_proof__fails_verify_commitment_not_in_g1);
    RUN(test_compute_and_verify_blob_kzg_proof__fails_invalid_blob);
    RUN(test_verify_kzg_proof_batch__succeeds_round_trip);
    RUN(test_verify_kzg_proof_batch__fails_with_incorrect_proof);
    RUN(test_verify_kzg_proof_batch__fails_proof_not_in_g1);
    RUN(test_verify_kzg_proof_batch__fails_commitment_not_in_g1);
    RUN(test_verify_kzg_proof_batch__fails_invalid_blob);
    RUN(test_expand_root_of_unity__succeeds_with_root);
    RUN(test_expand_root_of_unity__fails_not_root_of_unity);
    RUN(test_expand_root_of_unity__fails_wrong_root_of_unity);
    RUN(test_fft);
    RUN(test_coset_fft);
    RUN(test_deduplicate_commitments__one_duplicate);
    RUN(test_deduplicate_commitments__no_duplicates);
    RUN(test_deduplicate_commitments__all_duplicates);
    RUN(test_deduplicate_commitments__no_commitments);
    RUN(test_deduplicate_commitments__one_commitment);
    RUN(test_recover_cells_and_kzg_proofs__succeeds_random_blob);
    RUN(test_compute_vanishing_polynomial_from_roots);
    RUN(test_vanishing_polynomial_for_missing_cells);
    RUN(test_verify_cell_kzg_proof_batch__succeeds_random_blob);

    /*
     * These functions are only executed if we're profiling. To me, it makes sense to put these in
     * the testing file so we can re-use the helper functions. Additionally, it checks that whatever
     * performance changes haven't broken the library.
     */
#ifdef PROFILE
    profile_blob_to_kzg_commitment();
    profile_compute_kzg_proof();
    profile_compute_blob_kzg_proof();
    profile_verify_kzg_proof();
    profile_verify_blob_kzg_proof();
    profile_verify_blob_kzg_proof_batch();
    profile_compute_cells_and_kzg_proofs();
    profile_recover_cells_and_kzg_proofs();
    profile_verify_cell_kzg_proof_batch();
#endif
    teardown();

    return TEST_REPORT();
}<|MERGE_RESOLUTION|>--- conflicted
+++ resolved
@@ -1908,9 +1908,6 @@
     }
 }
 
-<<<<<<< HEAD
-////////////////////////////////////////////////////////////////////////////////////////////////////
-=======
 static void test_compute_vanishing_polynomial_from_roots(void) {
     /*
      * Test case: (x - 2)(x - 3)
@@ -1975,8 +1972,8 @@
      * Let explain how we are picking the roots of unity:
      * Focussing just on the missing cell index 0.
      *
-     * We expect that the following roots will evaluate to zero on the vanishing
-     * polynomial we computed:
+     * We expect that the following roots will evaluate to zero on the vanishing polynomial we
+     * computed:
      *
      * s->expanded_roots_of_unity[0]
      * s->expanded_roots_of_unity[128]
@@ -1984,16 +1981,14 @@
      * ...
      * s->expanded_roots_of_unity[8064]
      *
-     * For every cell index, we should have `FIELD_ELEMENTS_PER_CELL`
-     * number of these roots. ie each cell index corresponds to 64
-     * roots taken from `expanded_roots_of_unity` in the vanishing polynomial.
+     * For every cell index, we should have `FIELD_ELEMENTS_PER_CELL` number of these roots. ie each
+     * cell index corresponds to 64 roots taken from `expanded_roots_of_unity` in the vanishing
+     * polynomial.
      *
-     * In general, the formula is
-     * expanded_roots_of_unity[cell_index + CELLS_PER_EXT_BLOB * k] where `k`
-     * goes from 0 to FIELD_ELEMENTS_PER_CELL-1.
+     * In general, the formula is expanded_roots_of_unity[cell_index + CELLS_PER_EXT_BLOB * k] where
+     * `k` goes from 0 to FIELD_ELEMENTS_PER_CELL-1.
      *
-     * For cell index 1, we would therefore expect the polynomial to vanish at
-     * points:
+     * For cell index 1, we would therefore expect the polynomial to vanish at points:
      *
      * s->expanded_roots_of_unity[1]
      * s->expanded_roots_of_unity[129]
@@ -2004,9 +1999,8 @@
      * Sanity check:
      * The largest cell index we can have is 127 since there are 128 cells.
      *
-     * The last element for that cell index would have array index `127 + 128*63
-     * = 8191`. This is correct since `expanded_roots_of_unity` has 8192
-     * elements.
+     * The last element for that cell index would have array index `127 + 128*63 = 8191`. This is
+     * correct since `expanded_roots_of_unity` has 8192 elements.
      */
     for (size_t i = 0; i < s.max_width; i++) {
         if (i % CELLS_PER_EXT_BLOB == 1 || i % CELLS_PER_EXT_BLOB == 0) {
@@ -2018,8 +2012,7 @@
     }
 }
 
-///////////////////////////////////////////////////////////////////////////////
->>>>>>> 1b5c3c80
+////////////////////////////////////////////////////////////////////////////////////////////////////
 // Tests for verify_cell_kzg_proof_batch
 ////////////////////////////////////////////////////////////////////////////////////////////////////
 
