/*
 * This file contains unit tests for C-KZG-4844.
 */
#include "c_kzg_4844.c"
#include "tinytest.h"

#include <assert.h>
#include <stdio.h>
#include <string.h>

#ifdef PROFILE
#include <gperftools/profiler.h>
#endif

///////////////////////////////////////////////////////////////////////////////
// Globals
///////////////////////////////////////////////////////////////////////////////

KZGSettings s;

///////////////////////////////////////////////////////////////////////////////
// Helper functions
///////////////////////////////////////////////////////////////////////////////

static void get_rand_bytes32(Bytes32 *out) {
    static uint64_t seed = 0;
    blst_sha256(out->bytes, (uint8_t *)&seed, sizeof(seed));
    seed++;
}

static void get_rand_field_element(Bytes32 *out) {
    fr_t tmp_fr;
    Bytes32 tmp_bytes;

    /*
     * Take 32 random bytes, make them an Fr, and then
     * turn the Fr back to a bytes array.
     */
    get_rand_bytes32(&tmp_bytes);
    hash_to_bls_field(&tmp_fr, &tmp_bytes);
    bytes_from_bls_field(out, &tmp_fr);
}

static void get_rand_fr(fr_t *out) {
    Bytes32 tmp_bytes;

    get_rand_bytes32(&tmp_bytes);
    hash_to_bls_field(out, &tmp_bytes);
}

/*static void get_rand_scalar(blst_scalar *out) {
    Bytes32 tmp_bytes;
    fr_t tmp_fr;

    get_rand_bytes32(&tmp_bytes);
    hash_to_bls_field(&tmp_fr, &tmp_bytes);
    blst_scalar_from_fr(out, &tmp_fr);
}*/

static void get_rand_blob(Blob *out) {
    for (int i = 0; i < FIELD_ELEMENTS_PER_BLOB; i++) {
        get_rand_field_element((Bytes32 *)&out->bytes[i * 32]);
    }
}

static void get_rand_g1_bytes(Bytes48 *out) {
    C_KZG_RET ret;
    Blob blob;

    /*
     * Get the commitment to a random blob.
     * This commitment is a valid g1 point.
     */
    get_rand_blob(&blob);
    ret = blob_to_kzg_commitment(out, &blob, &s);
    ASSERT_EQUALS(ret, C_KZG_OK);
}

static void get_rand_g1(g1_t *out) {
    Bytes32 tmp_bytes;

    get_rand_bytes32(&tmp_bytes);

    blst_hash_to_g1(out, tmp_bytes.bytes, 32, NULL, 0, NULL, 0);
}

static void get_rand_g2(g2_t *out) {
    Bytes32 tmp_bytes;

    get_rand_bytes32(&tmp_bytes);

    blst_hash_to_g2(out, tmp_bytes.bytes, 32, NULL, 0, NULL, 0);
}

static void bytes32_from_hex(Bytes32 *out, const char *hex) {
    int matches;
    for (size_t i = 0; i < sizeof(Bytes32); i++) {
        matches = sscanf(hex + i * 2, "%2hhx", &out->bytes[i]);
        ASSERT_EQUALS(matches, 1);
    }
}

static void bytes48_from_hex(Bytes48 *out, const char *hex) {
    int matches;
    for (size_t i = 0; i < sizeof(Bytes48); i++) {
        matches = sscanf(hex + i * 2, "%2hhx", &out->bytes[i]);
        ASSERT_EQUALS(matches, 1);
    }
}

static void get_rand_uint32(uint32_t *out) {
    Bytes32 b;
    get_rand_bytes32(&b);
    *out = *(uint32_t *)(b.bytes);
}

static void eval_poly(fr_t* out, fr_t* poly_coefficients, fr_t* x) {
    *out = poly_coefficients[FIELD_ELEMENTS_PER_BLOB - 1];
    for(size_t i = FIELD_ELEMENTS_PER_BLOB - 1; i > 0; i--) {
        blst_fr_mul(out, out, x);
        blst_fr_add(out, out, &poly_coefficients[i - 1]);
    }
}

///////////////////////////////////////////////////////////////////////////////
// Tests for memory allocation functions
///////////////////////////////////////////////////////////////////////////////

static void test_c_kzg_malloc__succeeds_size_greater_than_zero(void) {
    C_KZG_RET ret;
    void *ptr = NULL;

    ret = c_kzg_malloc(&ptr, 123);
    ASSERT_EQUALS(ret, C_KZG_OK);
    ASSERT("valid pointer", ptr != NULL);
    free(ptr);
}

static void test_c_kzg_malloc__fails_size_equal_to_zero(void) {
    C_KZG_RET ret;
    void *ptr = (void *)0x123;

    ret = c_kzg_malloc(&ptr, 0);
    ASSERT_EQUALS(ret, C_KZG_BADARGS);
    ASSERT_EQUALS(ptr, NULL);
}

static void test_c_kzg_malloc__fails_too_big(void) {
    C_KZG_RET ret;
    void *ptr = NULL;

    ret = c_kzg_malloc(&ptr, UINT64_MAX);
    ASSERT_EQUALS(ret, C_KZG_MALLOC);
    ASSERT_EQUALS(ptr, NULL);
}

static void test_c_kzg_calloc__succeeds_size_greater_than_zero(void) {
    C_KZG_RET ret;
    void *ptr = NULL;

    ret = c_kzg_calloc(&ptr, 123, 456);
    ASSERT_EQUALS(ret, C_KZG_OK);
    ASSERT("valid pointer", ptr != NULL);
    free(ptr);
}

static void test_c_kzg_calloc__fails_count_equal_to_zero(void) {
    C_KZG_RET ret;
    void *ptr = (void *)0x123;

    ret = c_kzg_calloc(&ptr, 0, 456);
    ASSERT_EQUALS(ret, C_KZG_BADARGS);
    ASSERT_EQUALS(ptr, NULL);
}

static void test_c_kzg_calloc__fails_size_equal_to_zero(void) {
    C_KZG_RET ret;
    void *ptr = (void *)0x123;

    ret = c_kzg_calloc(&ptr, 123, 0);
    ASSERT_EQUALS(ret, C_KZG_BADARGS);
    ASSERT_EQUALS(ptr, NULL);
}

static void test_c_kzg_calloc__fails_too_big(void) {
    C_KZG_RET ret;
    void *ptr = NULL;

    ret = c_kzg_calloc(&ptr, UINT64_MAX, UINT64_MAX);
    ASSERT_EQUALS(ret, C_KZG_MALLOC);
    ASSERT_EQUALS(ptr, NULL);
}

///////////////////////////////////////////////////////////////////////////////
// Tests for fr_div
///////////////////////////////////////////////////////////////////////////////

static void test_fr_div__by_one_is_equal(void) {
    fr_t a, q;

    get_rand_fr(&a);

    fr_div(&q, &a, &FR_ONE);

    bool ok = fr_equal(&q, &a);
    ASSERT_EQUALS(ok, true);
}

static void test_fr_div__by_itself_is_one(void) {
    fr_t a, q;

    get_rand_fr(&a);

    fr_div(&q, &a, &a);

    bool ok = fr_equal(&q, &FR_ONE);
    ASSERT_EQUALS(ok, true);
}

static void test_fr_div__specific_value(void) {
    fr_t a, b, q, check;

    fr_from_uint64(&a, 2345);
    fr_from_uint64(&b, 54321);
    blst_fr_from_hexascii(&check, (const byte*)("0x264d23155705ca938a1f22117681ea9759f348cb177a07ffe0813de67e85c684"));

    fr_div(&q, &a, &b);

    bool ok = fr_equal(&q, &check);
    ASSERT_EQUALS(ok, true);
}

static void test_fr_div__succeeds_round_trip(void) {
    fr_t a, b, q, r;

    get_rand_fr(&a);
    get_rand_fr(&b);

    fr_div(&q, &a, &b);
    blst_fr_mul(&r, &q, &b);


    bool ok = fr_equal(&r, &a);
    ASSERT_EQUALS(ok, true);
}

///////////////////////////////////////////////////////////////////////////////
// Tests for fr_pow
///////////////////////////////////////////////////////////////////////////////

static void test_fr_pow__test_power_of_two(void) {
    fr_t a, r, check;

    fr_from_uint64(&a, 2);
    fr_from_uint64(&check, 0x100000000);

    fr_pow(&r, &a, 32);

    bool ok = fr_equal(&r, &check);
    ASSERT_EQUALS(ok, true);
}

static void test_fr_pow__test_inverse_on_root_of_unity(void) {
    fr_t a, r;

    blst_fr_from_uint64(&a, SCALE2_ROOT_OF_UNITY[31]);

    fr_pow(&r, &a, 1 << 31);

    bool ok = fr_equal(&r, &FR_ONE);
    ASSERT_EQUALS(ok, true);
}

///////////////////////////////////////////////////////////////////////////////
// Tests for fr_batch_inv
///////////////////////////////////////////////////////////////////////////////

static void test_fr_batch_inv__test_consistent(void) {
    fr_t a[32], batch_inverses[32], check_inverses[32];

    for(size_t i = 0; i < 32; i++) {
        get_rand_fr(&a[i]);
        blst_fr_eucl_inverse(&check_inverses[i], &a[i]);
    }

    fr_batch_inv(batch_inverses, a, 32);

    for(size_t i = 0; i < 32; i++) {
        bool ok = fr_equal(&check_inverses[i], &batch_inverses[i]);
        ASSERT_EQUALS(ok, true);
    }
}

static void test_fr_batch_inv__test_zero(void) {
    fr_t a[32], batch_inverses[32];

    for(size_t i = 0; i < 32; i++) {
        get_rand_fr(&a[i]);
    }

    a[5] = FR_ZERO;

    fr_batch_inv(batch_inverses, a, 32);

    for(size_t i = 0; i < 32; i++) {
        bool ok = fr_equal(&batch_inverses[i], &FR_ZERO);
        ASSERT_EQUALS(ok, true);
    }
}

///////////////////////////////////////////////////////////////////////////////
// Tests for g1_mul
///////////////////////////////////////////////////////////////////////////////

static void test_g1_mul__test_consistent(void) {
    blst_scalar s;
    Bytes32 b;
    fr_t f;
    g1_t g, r, check;

    get_rand_field_element(&b);
    blst_scalar_from_lendian(&s, b.bytes);
    blst_fr_from_scalar(&f, &s);

    get_rand_g1(&g);

    blst_p1_mult(&check, &g, (const byte *)&b, 256);
    g1_mul(&r, &g, &f);

    ASSERT("points are equal", blst_p1_is_equal(&check, &r));
}

static void test_g1_mul__test_scalar_is_zero(void) {
    fr_t f;
    g1_t g, r;

    fr_from_uint64(&f, 0);
    get_rand_g1(&g);

    g1_mul(&r, &g, &f);

    ASSERT("result is neutral element", blst_p1_is_inf(&r));
}

static void test_g1_mul__test_different_bit_lengths(void) {
    Bytes32 b;
    fr_t f, two;
    g1_t g, r, check;

    fr_from_uint64(&f, 1);
    fr_from_uint64(&two, 2);
    bytes_from_bls_field(&b, &f);

    for(int i = 1; i < 255; i++) {
        get_rand_g1(&g);

        blst_p1_mult(&check, &g, (const byte *)&b, 256);
        g1_mul(&r, &g, &f);
        
        ASSERT("points are equal", blst_p1_is_equal(&check, &r));

        blst_fr_mul(&f, &f, &two);
        bytes_from_bls_field(&b, &f);
    }
}

///////////////////////////////////////////////////////////////////////////////
// Tests for pairings_verify
///////////////////////////////////////////////////////////////////////////////

static void test_pairings_verify__good_pairing(void) {
    fr_t s;
    g1_t g1, sg1;
    g2_t g2, sg2;

    get_rand_fr(&s);

    get_rand_g1(&g1);
    get_rand_g2(&g2);

    g1_mul(&sg1, &g1, &s);
    g2_mul(&sg2, &g2, &s);

    ASSERT("pairings verify", pairings_verify(&g1, &sg2, &sg1, &g2));
}

static void test_pairings_verify__bad_pairing(void) {
    fr_t s, splusone;
    g1_t g1, sg1;
    g2_t g2, s1g2;

    get_rand_fr(&s);
    blst_fr_add(&splusone, &s, &FR_ONE);

    get_rand_g1(&g1);
    get_rand_g2(&g2);

    g1_mul(&sg1, &g1, &s);
    g2_mul(&s1g2, &g2, &splusone);

    ASSERT("pairings fail", !pairings_verify(&g1, &s1g2, &sg1, &g2));
}

///////////////////////////////////////////////////////////////////////////////
// Tests for blob_to_kzg_commitment
///////////////////////////////////////////////////////////////////////////////

static void test_blob_to_kzg_commitment__succeeds_x_less_than_modulus(void) {
    C_KZG_RET ret;
    KZGCommitment c;
    Blob blob;
    Bytes32 field_element;

    /*
     * A valid field element is x < BLS_MODULUS.
     * Therefore, x = BLS_MODULUS - 1 should be valid.
     *
     * int(BLS_MODULUS - 1).to_bytes(32, 'little').hex()
     */
    bytes32_from_hex(
        &field_element,
        "00000000fffffffffe5bfeff02a4bd5305d8a10908d83933487d9d2953a7ed73"
    );

    memset(&blob, 0, sizeof(blob));
    memcpy(blob.bytes, field_element.bytes, BYTES_PER_FIELD_ELEMENT);
    ret = blob_to_kzg_commitment(&c, &blob, &s);
    ASSERT_EQUALS(ret, C_KZG_OK);
}

static void test_blob_to_kzg_commitment__fails_x_equal_to_modulus(void) {
    C_KZG_RET ret;
    KZGCommitment c;
    Blob blob;
    Bytes32 field_element;

    /*
     * A valid field element is x < BLS_MODULUS.
     * Therefore, x = BLS_MODULUS should be invalid.
     *
     * int(BLS_MODULUS).to_bytes(32, 'little').hex()
     */
    bytes32_from_hex(
        &field_element,
        "01000000fffffffffe5bfeff02a4bd5305d8a10908d83933487d9d2953a7ed73"
    );

    memset(&blob, 0, sizeof(blob));
    memcpy(blob.bytes, field_element.bytes, BYTES_PER_FIELD_ELEMENT);
    ret = blob_to_kzg_commitment(&c, &blob, &s);
    ASSERT_EQUALS(ret, C_KZG_BADARGS);
}

static void test_blob_to_kzg_commitment__fails_x_greater_than_modulus(void) {
    C_KZG_RET ret;
    KZGCommitment c;
    Blob blob;
    Bytes32 field_element;

    /*
     * A valid field element is x < BLS_MODULUS.
     * Therefore, x = BLS_MODULUS + 1 should be invalid.
     *
     * int(BLS_MODULUS + 1).to_bytes(32, 'little').hex()
     */
    bytes32_from_hex(
        &field_element,
        "02000000fffffffffe5bfeff02a4bd5305d8a10908d83933487d9d2953a7ed73"
    );

    memset(&blob, 0, sizeof(blob));
    memcpy(blob.bytes, field_element.bytes, BYTES_PER_FIELD_ELEMENT);
    ret = blob_to_kzg_commitment(&c, &blob, &s);
    ASSERT_EQUALS(ret, C_KZG_BADARGS);
}

static void test_blob_to_kzg_commitment__succeeds_point_at_infinity(void) {
    C_KZG_RET ret;
    KZGCommitment c;
    Blob blob;
    Bytes48 point_at_infinity;
    int diff;

    /* Get the commitment for a blob that's all zeros */
    memset(&blob, 0, sizeof(blob));
    ret = blob_to_kzg_commitment(&c, &blob, &s);
    ASSERT_EQUALS(ret, C_KZG_OK);

    /* The commitment should be the serialized point at infinity */
    bytes48_from_hex(
        &point_at_infinity,
        "c00000000000000000000000000000000000000000000000"
        "000000000000000000000000000000000000000000000000"
    );
    diff = memcmp(c.bytes, point_at_infinity.bytes, BYTES_PER_COMMITMENT);
    ASSERT_EQUALS(diff, 0);
}

static void test_blob_to_kzg_commitment__succeeds_consistent_commitment(void) {
    C_KZG_RET ret;
    KZGCommitment c;
    Blob blob;
    Bytes48 expected_commitment;
    int diff;

    /* Get a commitment to a random blob */
    get_rand_blob(&blob);
    ret = blob_to_kzg_commitment(&c, &blob, &s);
    ASSERT_EQUALS(ret, C_KZG_OK);

    /*
     * We expect the commitment to match. If it doesn't
     * match, something important has changed.
     */
    bytes48_from_hex(
        &expected_commitment,
        "af19e460169c57959c04786c958e01f984c195bc56e99b04"
        "c07e0c9747e5dfa566a4771b8b138cd8eed67efa81165663"
    );
    diff = memcmp(c.bytes, expected_commitment.bytes, BYTES_PER_COMMITMENT);
    ASSERT_EQUALS(diff, 0);
}

///////////////////////////////////////////////////////////////////////////////
// Tests for validate_kzg_g1
///////////////////////////////////////////////////////////////////////////////

static void test_validate_kzg_g1__succeeds_round_trip(void) {
    C_KZG_RET ret;
    Bytes48 a, b;
    g1_t g1;
    int diff;

    get_rand_g1_bytes(&a);
    ret = validate_kzg_g1(&g1, &a);
    ASSERT_EQUALS(ret, C_KZG_OK);
    bytes_from_g1(&b, &g1);

    diff = memcmp(a.bytes, b.bytes, sizeof(Bytes48));
    ASSERT_EQUALS(diff, 0);
}

static void test_validate_kzg_g1__succeeds_correct_point(void) {
    C_KZG_RET ret;
    Bytes48 g1_bytes;
    g1_t g1;

    bytes48_from_hex(
        &g1_bytes,
        "a491d1b0ecd9bb917989f0e74f0dea0422eac4a873e5e264"
        "4f368dffb9a6e20fd6e10c1b77654d067c0618f6e5a7f79a"
    );
    ret = validate_kzg_g1(&g1, &g1_bytes);
    ASSERT_EQUALS(ret, C_KZG_OK);
}

static void test_validate_kzg_g1__fails_not_in_g1(void) {
    C_KZG_RET ret;
    Bytes48 g1_bytes;
    g1_t g1;

    bytes48_from_hex(
        &g1_bytes,
        "8123456789abcdef0123456789abcdef0123456789abcdef"
        "0123456789abcdef0123456789abcdef0123456789abcdef"
    );
    ret = validate_kzg_g1(&g1, &g1_bytes);
    ASSERT_EQUALS(ret, C_KZG_BADARGS);
}

static void test_validate_kzg_g1__fails_not_in_curve(void) {
    C_KZG_RET ret;
    Bytes48 g1_bytes;
    g1_t g1;

    bytes48_from_hex(
        &g1_bytes,
        "8123456789abcdef0123456789abcdef0123456789abcdef"
        "0123456789abcdef0123456789abcdef0123456789abcde0"
    );
    ret = validate_kzg_g1(&g1, &g1_bytes);
    ASSERT_EQUALS(ret, C_KZG_BADARGS);
}

static void test_validate_kzg_g1__fails_x_equal_to_modulus(void) {
    C_KZG_RET ret;
    Bytes48 g1_bytes;
    g1_t g1;

    bytes48_from_hex(
        &g1_bytes,
        "9a0111ea397fe69a4b1ba7b6434bacd764774b84f38512bf"
        "6730d2a0f6b0f6241eabfffeb153ffffb9feffffffffaaab"
    );
    ret = validate_kzg_g1(&g1, &g1_bytes);
    ASSERT_EQUALS(ret, C_KZG_BADARGS);
}

static void test_validate_kzg_g1__fails_x_greater_than_modulus(void) {
    C_KZG_RET ret;
    Bytes48 g1_bytes;
    g1_t g1;

    bytes48_from_hex(
        &g1_bytes,
        "9a0111ea397fe69a4b1ba7b6434bacd764774b84f38512bf"
        "6730d2a0f6b0f6241eabfffeb153ffffb9feffffffffaaac"
    );
    ret = validate_kzg_g1(&g1, &g1_bytes);
    ASSERT_EQUALS(ret, C_KZG_BADARGS);
}

static void test_validate_kzg_g1__succeeds_infinity_with_true_b_flag(void) {
    C_KZG_RET ret;
    Bytes48 g1_bytes;
    g1_t g1;

    bytes48_from_hex(
        &g1_bytes,
        "c00000000000000000000000000000000000000000000000"
        "000000000000000000000000000000000000000000000000"
    );
    ret = validate_kzg_g1(&g1, &g1_bytes);
    ASSERT_EQUALS(ret, C_KZG_OK);
}

static void test_validate_kzg_g1__fails_infinity_with_true_b_flag(void) {
    C_KZG_RET ret;
    Bytes48 g1_bytes;
    g1_t g1;

    bytes48_from_hex(
        &g1_bytes,
        "c01000000000000000000000000000000000000000000000"
        "000000000000000000000000000000000000000000000000"
    );
    ret = validate_kzg_g1(&g1, &g1_bytes);
    ASSERT_EQUALS(ret, C_KZG_BADARGS);
}

static void test_validate_kzg_g1__fails_infinity_with_false_b_flag(void) {
    C_KZG_RET ret;
    Bytes48 g1_bytes;
    g1_t g1;

    bytes48_from_hex(
        &g1_bytes,
        "800000000000000000000000000000000000000000000000"
        "000000000000000000000000000000000000000000000000"
    );
    ret = validate_kzg_g1(&g1, &g1_bytes);
    ASSERT_EQUALS(ret, C_KZG_BADARGS);
}

static void test_validate_kzg_g1__fails_with_wrong_c_flag(void) {
    C_KZG_RET ret;
    Bytes48 g1_bytes;
    g1_t g1;

    bytes48_from_hex(
        &g1_bytes,
        "0123456789abcdef0123456789abcdef0123456789abcdef"
        "0123456789abcdef0123456789abcdef0123456789abcdef"
    );
    ret = validate_kzg_g1(&g1, &g1_bytes);
    ASSERT_EQUALS(ret, C_KZG_BADARGS);
}

static void test_validate_kzg_g1__fails_with_b_flag_and_x_nonzero(void) {
    C_KZG_RET ret;
    Bytes48 g1_bytes;
    g1_t g1;

    bytes48_from_hex(
        &g1_bytes,
        "c123456789abcdef0123456789abcdef0123456789abcdef"
        "0123456789abcdef0123456789abcdef0123456789abcdef"
    );
    ret = validate_kzg_g1(&g1, &g1_bytes);
    ASSERT_EQUALS(ret, C_KZG_BADARGS);
}

static void test_validate_kzg_g1__fails_with_b_flag_and_a_flag_true(void) {
    C_KZG_RET ret;
    Bytes48 g1_bytes;
    g1_t g1;

    bytes48_from_hex(
        &g1_bytes,
        "e00000000000000000000000000000000000000000000000"
        "000000000000000000000000000000000000000000000000"
    );
    ret = validate_kzg_g1(&g1, &g1_bytes);
    ASSERT_EQUALS(ret, C_KZG_BADARGS);
}

///////////////////////////////////////////////////////////////////////////////
// Tests for reverse_bits
///////////////////////////////////////////////////////////////////////////////

static void test_reverse_bits__succeeds_round_trip(void) {
    uint32_t original;
    uint32_t reversed;
    uint32_t reversed_reversed;

    get_rand_uint32(&original);
    reversed = reverse_bits(original);
    reversed_reversed = reverse_bits(reversed);
    ASSERT_EQUALS(reversed_reversed, original);
}

static void test_reverse_bits__succeeds_all_bits_are_zero(void) {
    uint32_t original = 0b00000000000000000000000000000000;
    uint32_t reversed = 0b00000000000000000000000000000000;
    ASSERT_EQUALS(reverse_bits(original), reversed);
}

static void test_reverse_bits__succeeds_some_bits_are_one(void) {
    uint32_t original = 0b10101000011111100000000000000010;
    uint32_t reversed = 0b01000000000000000111111000010101;
    ASSERT_EQUALS(reverse_bits(original), reversed);
}

static void test_reverse_bits__succeeds_all_bits_are_one(void) {
    uint32_t original = 0b11111111111111111111111111111111;
    uint32_t reversed = 0b11111111111111111111111111111111;
    ASSERT_EQUALS(reverse_bits(original), reversed);
}

///////////////////////////////////////////////////////////////////////////////
// Tests for bit_reversal_permutation
///////////////////////////////////////////////////////////////////////////////

static void test_bit_reversal_permutation__succeeds_round_trip(void) {
    uint32_t original[128];
    uint32_t reversed_reversed[128];

    for(size_t i = 0; i < 128; i++) {
        get_rand_uint32(&original[i]);
        reversed_reversed[i] = original[i];
    }
    bit_reversal_permutation(&reversed_reversed, sizeof(uint32_t), 128);
    bit_reversal_permutation(&reversed_reversed, sizeof(uint32_t), 128);
    for(size_t i = 0; i < 128; i++) {
        ASSERT_EQUALS(reversed_reversed[i], original[i]);
    }
}

static void test_bit_reversal_permutation__specific_items(void) {
    uint32_t original[128];
    uint32_t reversed[128];

    for(size_t i = 0; i < 128; i++) {
        get_rand_uint32(&original[i]);
        reversed[i] = original[i];
    }
    bit_reversal_permutation(&reversed, sizeof(uint32_t), 128);
    ASSERT_EQUALS(reversed[0], original[0]);
    ASSERT_EQUALS(reversed[1], original[64]);
    ASSERT_EQUALS(reversed[2], original[32]);
    ASSERT_EQUALS(reversed[3], original[96]);
    ASSERT_EQUALS(reversed[4], original[16]);
    ASSERT_EQUALS(reversed[5], original[80]);
    ASSERT_EQUALS(reversed[6], original[48]);
    ASSERT_EQUALS(reversed[7], original[112]);
}

static void test_bit_reversal_permutation__coset_structure(void) {
    uint32_t original[256];
    uint32_t reversed[256];

    for(size_t i = 0; i < 256; i++) {
        original[i] = i % 16;
        reversed[i] = original[i];
    }
    bit_reversal_permutation(&reversed, sizeof(uint32_t), 256);
    for(size_t i = 0; i < 16; i++) {
        for(size_t j = 1; j < 16; j++) {
            ASSERT_EQUALS(reversed[16 * i], reversed[16 * i + j]);
        }
    }
}

///////////////////////////////////////////////////////////////////////////////
// Tests for compute_powers
///////////////////////////////////////////////////////////////////////////////

static void test_compute_powers__succeeds_expected_powers(void) {
    C_KZG_RET ret;
    Bytes32 field_element_bytes;
    fr_t field_element_fr;
    const int n = 3;
    int diff;
    fr_t powers[n];
    Bytes32 powers_bytes[n];
    Bytes32 expected_bytes[n];

    /* Convert random field element to a fr_t */
    bytes32_from_hex(
        &field_element_bytes,
        "e1c3192925d7eb42bd9861585eba38d231736117ca42e2b4968146a00d41f51b"
    );
    ret = bytes_to_bls_field(&field_element_fr, &field_element_bytes);
    ASSERT_EQUALS(ret, C_KZG_OK);

    /* Compute three powers for the given field element */
    compute_powers((fr_t *)&powers, &field_element_fr, n);

    /*
     * These are the expected results. Notable, the first element should always
     * be 1 since x^0 is 1. The second element should be equivalent to the
     * input field element. The third element can be verified with Python.
     */
    bytes32_from_hex(
        &expected_bytes[0],
        "0100000000000000000000000000000000000000000000000000000000000000"
    );
    bytes32_from_hex(
        &expected_bytes[1],
        "e1c3192925d7eb42bd9861585eba38d231736117ca42e2b4968146a00d41f51b"
    );

    /*
     * b = bytes.fromhex("e1c3192925d...")
     * i = (int.from_bytes(b, "little") ** 2) % BLS_MODULUS
     * print(i.to_bytes(32, "little").hex())
     */
    bytes32_from_hex(
        &expected_bytes[2],
        "0e8a454760e9de40001e89f33d8c9ea9f30345d4b6615dbcf83f6988cb7b412f"
    );

    for (int i = 0; i < n; i++) {
        bytes_from_bls_field(&powers_bytes[i], &powers[i]);
        diff = memcmp(
            powers_bytes[i].bytes, expected_bytes[i].bytes, sizeof(Bytes32)
        );
        ASSERT_EQUALS(diff, 0);
    }
}

///////////////////////////////////////////////////////////////////////////////
// Tests for g1_lincomb
///////////////////////////////////////////////////////////////////////////////

static void test_g1_lincomb__verify_consistent(void) {
    C_KZG_RET ret;
    g1_t points[128], out, check, tmp;
    fr_t scalars[128];

    check = G1_IDENTITY;
    for(size_t i = 0; i < 128; i++) {
        get_rand_fr(&scalars[i]);
        get_rand_g1(&points[i]);
        g1_mul(&tmp, &points[i], &scalars[i]);
        blst_p1_add(&check, &check, &tmp);
    }

    ret = g1_lincomb(&out, points, scalars, 128);
    ASSERT_EQUALS(ret, C_KZG_OK);

    ASSERT("lincomb matches direct multiplication", blst_p1_is_equal(&out, &check));
}

///////////////////////////////////////////////////////////////////////////////
// Tests for evaluate_polynomial_in_evaluation_form
///////////////////////////////////////////////////////////////////////////////

static void test_evaluate_polynomial_in_evaluation_form__constant_polynomial(void) {
    C_KZG_RET ret;
    Polynomial p;
    fr_t x, y, c;

    get_rand_fr(&c);
    get_rand_fr(&x);

    for(size_t i = 0; i < FIELD_ELEMENTS_PER_BLOB; i++) {
        p.evals[i] = c;
    }

    ret = evaluate_polynomial_in_evaluation_form(&y, &p, &x, &s);
    ASSERT_EQUALS(ret, C_KZG_OK);

    ASSERT("evaluation matches constant", fr_equal(&y, &c));
}

static void test_evaluate_polynomial_in_evaluation_form__constant_polynomial_in_range(void) {
    C_KZG_RET ret;
    Polynomial p;
    fr_t x, y, c;

    get_rand_fr(&c);
    x = s.fs->roots_of_unity[123];

    for(size_t i = 0; i < FIELD_ELEMENTS_PER_BLOB; i++) {
        p.evals[i] = c;
    }

    ret = evaluate_polynomial_in_evaluation_form(&y, &p, &x, &s);
    ASSERT_EQUALS(ret, C_KZG_OK);

    ASSERT("evaluation matches constant", fr_equal(&y, &c));
}


static void test_evaluate_polynomial_in_evaluation_form__random_polynomial(void) {
    C_KZG_RET ret;
    fr_t poly_coefficients[FIELD_ELEMENTS_PER_BLOB];
    Polynomial p;
    fr_t x, y, check;

    for(size_t i = 0; i < FIELD_ELEMENTS_PER_BLOB; i++) {
        get_rand_fr(&poly_coefficients[i]);
    }

    for(size_t i = 0; i < FIELD_ELEMENTS_PER_BLOB; i++) {
        eval_poly(&p.evals[i], poly_coefficients, &s.fs->roots_of_unity[i]);
    }

    get_rand_fr(&x);
    eval_poly(&check, poly_coefficients, &x);

    ret = evaluate_polynomial_in_evaluation_form(&y, &p, &x, &s);
    ASSERT_EQUALS(ret, C_KZG_OK);

    ASSERT("evaluation methods match", fr_equal(&y, &check));

    x = s.fs->roots_of_unity[123];

    eval_poly(&check, poly_coefficients, &x);

    ret = evaluate_polynomial_in_evaluation_form(&y, &p, &x, &s);
    ASSERT_EQUALS(ret, C_KZG_OK);

    ASSERT("evaluation methods match", fr_equal(&y, &check));
}

///////////////////////////////////////////////////////////////////////////////
// Tests for log_2_byte
///////////////////////////////////////////////////////////////////////////////

static void test_log_2_byte__succeeds_expected_values(void) {
    byte i = 0;
    while (true) {
        /*
         * Corresponds to the index of the highest bit set in the byte.
         * Adapted from
         * https://graphics.stanford.edu/~seander/bithacks.html#IntegerLog.
         */
        byte b = i;
        int r, shift;
        r = (b > 0xF) << 2;
        b >>= r;
        shift = (b > 0x3) << 1;
        b >>= (shift + 1);
        r |= shift | b;

        ASSERT_EQUALS(r, log_2_byte(i));

        if (i == 255) break;
        i += 1;
    }
}

///////////////////////////////////////////////////////////////////////////////
// Tests for log2_pow2
///////////////////////////////////////////////////////////////////////////////

static void test_log2_pow2__succeeds_expected_values(void) {
    uint32_t x = 1;
    for (int i = 0; i < 31; i++) {
        ASSERT_EQUALS(i, log2_pow2(x));
        x <<= 1;
    }
}

///////////////////////////////////////////////////////////////////////////////
// Tests for is_power_of_two
///////////////////////////////////////////////////////////////////////////////

static void test_is_power_of_two__succeeds_powers_of_two(void) {
    uint64_t x = 1;
    for (int i = 0; i < 63; i++) {
        ASSERT("is_power_of_two good", is_power_of_two(x));
        x <<= 1;
    }
}

static void test_is_power_of_two__fails_not_powers_of_two(void) {
    uint64_t x = 4;
    for (int i = 2; i < 63; i++) {
        ASSERT("is_power_of_two bad", !is_power_of_two(x + 1));
        ASSERT("is_power_of_two bad", !is_power_of_two(x - 1));
        x <<= 1;
    }
}

///////////////////////////////////////////////////////////////////////////////
// Tests for compute_kzg_proof
///////////////////////////////////////////////////////////////////////////////

static void test_compute_kzg_proof__succeeds_expected_proof(void) {
    C_KZG_RET ret;
    Blob blob;
    Bytes32 input_value, field_element;
    Bytes48 proof, expected_proof;
    int diff;

    bytes32_from_hex(
        &field_element,
        "138a16c66bdd9b0b17978ebd00bedf62307aa545d6b899b35703aedb696e3869"
    );
    bytes32_from_hex(
        &input_value,
        "0d32bafe47065f59692005d9d4b8b4ef67bd0de4c517a91ae0f9b441b84fea03"
    );

    /* Initialize the blob with a single field element */
    memset(&blob, 0, sizeof(blob));
    memcpy(blob.bytes, field_element.bytes, BYTES_PER_FIELD_ELEMENT);

    /* Compute the KZG proof for the given blob & z */
    ret = compute_kzg_proof(&proof, &blob, &input_value, &s);
    ASSERT_EQUALS(ret, C_KZG_OK);

    bytes48_from_hex(
        &expected_proof,
        "899b7e1e7ff2e9b28c631d2f9d6b9ae828749c9dbf84f3f4"
        "3b910bda9558f360f2fa0dac1143460b55908406038eb538"
    );

    /* Compare the computed proof to the expected proof */
    diff = memcmp(proof.bytes, expected_proof.bytes, sizeof(Bytes48));
    ASSERT_EQUALS(diff, 0);
}

static void test_compute_and_verify_kzg_proof__succeeds_round_trip(void) {
    C_KZG_RET ret;
    Bytes48 proof;
    Bytes32 z, y;
    KZGCommitment c;
    Blob blob;
    Polynomial poly;
    fr_t y_fr, z_fr;
    bool ok;

    get_rand_field_element(&z);
    get_rand_blob(&blob);

    /* Get a commitment to that particular blob */
    ret = blob_to_kzg_commitment(&c, &blob, &s);
    ASSERT_EQUALS(ret, C_KZG_OK);

    /* Compute the proof */
    ret = compute_kzg_proof(&proof, &blob, &z, &s);
    ASSERT_EQUALS(ret, C_KZG_OK);

    /*
     * Now let's attempt to verify the proof.
     * First convert the blob to field elements.
     */
    ret = blob_to_polynomial(&poly, &blob);
    ASSERT_EQUALS(ret, C_KZG_OK);

    /* Also convert z to a field element */
    ret = bytes_to_bls_field(&z_fr, &z);
    ASSERT_EQUALS(ret, C_KZG_OK);

    /* Now evaluate the poly at `z` to learn `y` */
    ret = evaluate_polynomial_in_evaluation_form(&y_fr, &poly, &z_fr, &s);
    ASSERT_EQUALS(ret, C_KZG_OK);

    /* Now also get `y` in bytes */
    bytes_from_bls_field(&y, &y_fr);

    /* Finally verify the proof */
    ret = verify_kzg_proof(&ok, &c, &z, &y, &proof, &s);
    ASSERT_EQUALS(ret, C_KZG_OK);
    ASSERT_EQUALS(ok, true);
}

static void test_compute_and_verify_kzg_proof__succeeds_within_domain(void) {
    for (int i = 0; i < 25; i++) {
        C_KZG_RET ret;
        Blob blob;
        KZGCommitment c;
        Polynomial poly;
        Bytes48 proof;
        Bytes32 z, y;
        fr_t y_fr, z_fr;
        bool ok;

        get_rand_blob(&blob);

        /* Get a commitment to that particular blob */
        ret = blob_to_kzg_commitment(&c, &blob, &s);
        ASSERT_EQUALS(ret, C_KZG_OK);

        /* Get the polynomial version of the blob */
        ret = blob_to_polynomial(&poly, &blob);
        ASSERT_EQUALS(ret, C_KZG_OK);

        z_fr = s.fs->roots_of_unity[i];
        bytes_from_bls_field(&z, &z_fr);

        /* Compute the proof */
        ret = compute_kzg_proof(&proof, &blob, &z, &s);
        ASSERT_EQUALS(ret, C_KZG_OK);

        /* Now evaluate the poly at `z` to learn `y` */
        ret = evaluate_polynomial_in_evaluation_form(&y_fr, &poly, &z_fr, &s);
        ASSERT_EQUALS(ret, C_KZG_OK);

        /* Now also get `y` in bytes */
        bytes_from_bls_field(&y, &y_fr);

        /* Finally verify the proof */
        ret = verify_kzg_proof(&ok, &c, &z, &y, &proof, &s);
        ASSERT_EQUALS(ret, C_KZG_OK);
        ASSERT_EQUALS(ok, true);
    }
}

static void test_compute_and_verify_kzg_proof__fails_incorrect_proof(void) {
    C_KZG_RET ret;
    Bytes48 proof;
    g1_t proof_g1;
    Bytes32 z, y;
    KZGCommitment c;
    Blob blob;
    Polynomial poly;
    fr_t y_fr, z_fr;
    bool ok;

    get_rand_field_element(&z);
    get_rand_blob(&blob);

    /* Get a commitment to that particular blob */
    ret = blob_to_kzg_commitment(&c, &blob, &s);
    ASSERT_EQUALS(ret, C_KZG_OK);

    /* Compute the proof */
    ret = compute_kzg_proof(&proof, &blob, &z, &s);
    ASSERT_EQUALS(ret, C_KZG_OK);

    /*
     * Now let's attempt to verify the proof.
     * First convert the blob to field elements.
     */
    ret = blob_to_polynomial(&poly, &blob);
    ASSERT_EQUALS(ret, C_KZG_OK);

    /* Also convert z to a field element */
    ret = bytes_to_bls_field(&z_fr, &z);
    ASSERT_EQUALS(ret, C_KZG_OK);

    /* Now evaluate the poly at `z` to learn `y` */
    ret = evaluate_polynomial_in_evaluation_form(&y_fr, &poly, &z_fr, &s);
    ASSERT_EQUALS(ret, C_KZG_OK);

    /* Now also get `y` in bytes */
    bytes_from_bls_field(&y, &y_fr);

    /* Change the proof so it should not verify */
    ret = bytes_to_kzg_commitment(&proof_g1, &proof);
    ASSERT_EQUALS(ret, C_KZG_OK);
    blst_p1_add(&proof_g1, &proof_g1, &G1_GENERATOR);
    bytes_from_g1(&proof, &proof_g1);

    /* Finally verify the proof */
    ret = verify_kzg_proof(&ok, &c, &z, &y, &proof, &s);
    ASSERT_EQUALS(ret, C_KZG_OK);
    ASSERT_EQUALS(ok, 0);
}

///////////////////////////////////////////////////////////////////////////////
// Tests for compute_blob_kzg_proof
///////////////////////////////////////////////////////////////////////////////

static void test_compute_and_verify_blob_kzg_proof__succeeds_round_trip(void) {
    C_KZG_RET ret;
    Bytes48 proof;
    KZGCommitment c;
    Blob blob;
    bool ok;

    /* Some preparation */
    get_rand_blob(&blob);
    ret = blob_to_kzg_commitment(&c, &blob, &s);
    ASSERT_EQUALS(ret, C_KZG_OK);

    /* Compute the proof */
    ret = compute_blob_kzg_proof(&proof, &blob, &s);
    ASSERT_EQUALS(ret, C_KZG_OK);

    /* Finally verify the proof */
    ret = verify_blob_kzg_proof(&ok, &blob, &c, &proof, &s);
    ASSERT_EQUALS(ret, C_KZG_OK);
    ASSERT_EQUALS(ok, true);
}

///////////////////////////////////////////////////////////////////////////////
// Tests for verify_kzg_proof_batch
///////////////////////////////////////////////////////////////////////////////

static void test_verify_kzg_proof_batch__succeeds_round_trip(void) {
    C_KZG_RET ret;
    const int n_samples = 16;
    Bytes48 proofs[n_samples];
    KZGCommitment commitments[n_samples];
    Blob blobs[n_samples];
    bool ok;

    /* Some preparation */
    for (int i = 0; i < n_samples; i++) {
        get_rand_blob(&blobs[i]);
        ret = blob_to_kzg_commitment(&commitments[i], &blobs[i], &s);
        ASSERT_EQUALS(ret, C_KZG_OK);
        ret = compute_blob_kzg_proof(&proofs[i], &blobs[i], &s);
        ASSERT_EQUALS(ret, C_KZG_OK);
    }

    /* Verify batched proofs for 0,1,2..16 blobs */
    /* This should still work with zero blobs */
    for (int count = 0; count <= 16; count++) {
        ret = verify_blob_kzg_proof_batch(
            &ok, blobs, commitments, proofs, count, &s
        );
        ASSERT_EQUALS(ret, C_KZG_OK);
        ASSERT_EQUALS(ok, true);
    }
}

static void test_verify_kzg_proof_batch__fails_with_incorrect_proof(void) {
    C_KZG_RET ret;
    const int n_samples = 2;
    Bytes48 proofs[n_samples];
    KZGCommitment commitments[n_samples];
    Blob blobs[n_samples];
    bool ok;

    /* Some preparation */
    for (int i = 0; i < n_samples; i++) {
        get_rand_blob(&blobs[i]);
        ret = blob_to_kzg_commitment(&commitments[i], &blobs[i], &s);
        ASSERT_EQUALS(ret, C_KZG_OK);
        ret = compute_blob_kzg_proof(&proofs[i], &blobs[i], &s);
        ASSERT_EQUALS(ret, C_KZG_OK);
    }

    /* Overwrite second proof with an incorrect one */
    proofs[1] = proofs[0];

    ret = verify_blob_kzg_proof_batch(
        &ok, blobs, commitments, proofs, n_samples, &s
    );
    ASSERT_EQUALS(ret, C_KZG_OK);
    ASSERT_EQUALS(ok, false);
}

///////////////////////////////////////////////////////////////////////////////
// Profiling Functions
///////////////////////////////////////////////////////////////////////////////

#ifdef PROFILE
static void profile_blob_to_kzg_commitment(void) {
    Blob blob;
    KZGCommitment c;

    get_rand_blob(&blob);

    ProfilerStart("blob_to_kzg_commitment.prof");
    for (int i = 0; i < 1000; i++) {
        blob_to_kzg_commitment(&c, &blob, &s);
    }
    ProfilerStop();
}

static void profile_verify_kzg_proof(void) {
    Bytes32 z, y;
    Bytes48 commitment, proof;
    bool out;

    get_rand_g1_bytes(&commitment);
    get_rand_field_element(&z);
    get_rand_field_element(&y);
    get_rand_g1_bytes(&proof);

    ProfilerStart("verify_kzg_proof.prof");
    for (int i = 0; i < 5000; i++) {
        verify_kzg_proof(&out, &commitment, &z, &y, &proof, &s);
    }
    ProfilerStop();
}

static void profile_verify_aggregate_kzg_proof(void) {
    const int n = 16;
    Blob blobs[n];
    Bytes48 commitments[n];
    Bytes48 proof;
    bool out;

    for (int i = 0; i < n; i++) {
        get_rand_g1_bytes(&commitments[i]);
        get_rand_blob(&blobs[i]);
    }
    get_rand_g1_bytes(&proof);

    ProfilerStart("verify_aggregate_kzg_proof.prof");
    for (int i = 0; i < 1000; i++) {
        verify_aggregate_kzg_proof(&out, blobs, commitments, n, &proof, &s);
    }
    ProfilerStop();
}

static void profile_compute_kzg_proof(void) {
    Blob blob;
    Bytes32 z;
    KZGProof out;

    get_rand_blob(&blob);
    get_rand_field_element(&z);

    ProfilerStart("compute_kzg_proof.prof");
    for (int i = 0; i < 100; i++) {
        compute_kzg_proof(&out, &blob, &z, &s);
    }
    ProfilerStop();
}

static void profile_compute_aggregate_kzg_proof(void) {
    const int n = 16;
    Blob blobs[n];
    KZGProof out;

    for (int i = 0; i < n; i++) {
        get_rand_blob(&blobs[i]);
    }

    ProfilerStart("compute_aggregate_kzg_proof.prof");
    for (int i = 0; i < 10; i++) {
        compute_aggregate_kzg_proof(&out, blobs, n, &s);
    }
    ProfilerStop();
}
#endif /* PROFILE */

///////////////////////////////////////////////////////////////////////////////
// Main logic
///////////////////////////////////////////////////////////////////////////////

static void setup(void) {
    FILE *fp;
    C_KZG_RET ret;

    /* Open the mainnet trusted setup file */
    fp = fopen("trusted_setup.txt", "r");
    assert(fp != NULL);

    /* Load that trusted setup file */
    ret = load_trusted_setup_file(&s, fp);
    assert(ret == C_KZG_OK);

    fclose(fp);
}

static void teardown(void) {
    free_trusted_setup(&s);
}

int main(void) {
    setup();
    RUN(test_c_kzg_malloc__succeeds_size_greater_than_zero);
    RUN(test_c_kzg_malloc__fails_size_equal_to_zero);
    RUN(test_c_kzg_malloc__fails_too_big);
    RUN(test_c_kzg_calloc__succeeds_size_greater_than_zero);
    RUN(test_c_kzg_calloc__fails_size_equal_to_zero);
    RUN(test_c_kzg_calloc__fails_count_equal_to_zero);
    RUN(test_c_kzg_calloc__fails_too_big);
    RUN(test_fr_div__by_one_is_equal);
    RUN(test_fr_div__by_itself_is_one);
    RUN(test_fr_div__specific_value);
    RUN(test_fr_div__succeeds_round_trip);
    RUN(test_fr_pow__test_power_of_two);
    RUN(test_fr_pow__test_inverse_on_root_of_unity);
    RUN(test_fr_batch_inv__test_consistent);
    RUN(test_fr_batch_inv__test_zero);
    RUN(test_g1_mul__test_consistent);
    RUN(test_g1_mul__test_scalar_is_zero);
    RUN(test_g1_mul__test_different_bit_lengths);
    RUN(test_pairings_verify__good_pairing);
    RUN(test_pairings_verify__bad_pairing);
    RUN(test_blob_to_kzg_commitment__succeeds_x_less_than_modulus);
    RUN(test_blob_to_kzg_commitment__fails_x_equal_to_modulus);
    RUN(test_blob_to_kzg_commitment__fails_x_greater_than_modulus);
    RUN(test_blob_to_kzg_commitment__succeeds_point_at_infinity);
    RUN(test_blob_to_kzg_commitment__succeeds_consistent_commitment);
    RUN(test_validate_kzg_g1__succeeds_round_trip);
    RUN(test_validate_kzg_g1__succeeds_correct_point);
    RUN(test_validate_kzg_g1__fails_not_in_g1);
    RUN(test_validate_kzg_g1__fails_not_in_curve);
    RUN(test_validate_kzg_g1__fails_x_equal_to_modulus);
    RUN(test_validate_kzg_g1__fails_x_greater_than_modulus);
    RUN(test_validate_kzg_g1__succeeds_infinity_with_true_b_flag);
    RUN(test_validate_kzg_g1__fails_infinity_with_true_b_flag);
    RUN(test_validate_kzg_g1__fails_infinity_with_false_b_flag);
    RUN(test_validate_kzg_g1__fails_with_wrong_c_flag);
    RUN(test_validate_kzg_g1__fails_with_b_flag_and_x_nonzero);
    RUN(test_validate_kzg_g1__fails_with_b_flag_and_a_flag_true);
    RUN(test_reverse_bits__succeeds_round_trip);
    RUN(test_reverse_bits__succeeds_all_bits_are_zero);
    RUN(test_reverse_bits__succeeds_some_bits_are_one);
    RUN(test_reverse_bits__succeeds_all_bits_are_one);
    RUN(test_bit_reversal_permutation__succeeds_round_trip);
    RUN(test_bit_reversal_permutation__specific_items);
    RUN(test_bit_reversal_permutation__coset_structure);
    RUN(test_compute_powers__succeeds_expected_powers);
    RUN(test_g1_lincomb__verify_consistent);
    RUN(test_evaluate_polynomial_in_evaluation_form__constant_polynomial);
    RUN(test_evaluate_polynomial_in_evaluation_form__constant_polynomial_in_range);
    RUN(test_evaluate_polynomial_in_evaluation_form__random_polynomial);
    RUN(test_log_2_byte__succeeds_expected_values);
    RUN(test_log2_pow2__succeeds_expected_values);
    RUN(test_is_power_of_two__succeeds_powers_of_two);
    RUN(test_is_power_of_two__fails_not_powers_of_two);    
    RUN(test_compute_kzg_proof__succeeds_expected_proof);
    RUN(test_compute_and_verify_kzg_proof__succeeds_round_trip);
    RUN(test_compute_and_verify_kzg_proof__succeeds_within_domain);
<<<<<<< HEAD
    RUN(test_compute_and_verify_kzg_proof__fails_incorrect_proof);
=======
    RUN(test_compute_and_verify_blob_kzg_proof__succeeds_round_trip);
    RUN(test_verify_kzg_proof_batch__succeeds_round_trip);
    RUN(test_verify_kzg_proof_batch__fails_with_incorrect_proof);
>>>>>>> 0e6e23de

    /*
     * These functions are only executed if we're profiling. To me, it makes
     * sense to put these in the testing file so we can re-use the helper
     * functions. Additionally, it checks that whatever performance changes
     * haven't broken the library.
     */
#ifdef PROFILE
    profile_blob_to_kzg_commitment();
    profile_verify_kzg_proof();
    profile_verify_aggregate_kzg_proof();
    profile_compute_kzg_proof();
    profile_compute_aggregate_kzg_proof();
#endif
    teardown();

    return TEST_REPORT();
}<|MERGE_RESOLUTION|>--- conflicted
+++ resolved
@@ -1426,13 +1426,10 @@
     RUN(test_compute_kzg_proof__succeeds_expected_proof);
     RUN(test_compute_and_verify_kzg_proof__succeeds_round_trip);
     RUN(test_compute_and_verify_kzg_proof__succeeds_within_domain);
-<<<<<<< HEAD
     RUN(test_compute_and_verify_kzg_proof__fails_incorrect_proof);
-=======
     RUN(test_compute_and_verify_blob_kzg_proof__succeeds_round_trip);
     RUN(test_verify_kzg_proof_batch__succeeds_round_trip);
     RUN(test_verify_kzg_proof_batch__fails_with_incorrect_proof);
->>>>>>> 0e6e23de
 
     /*
      * These functions are only executed if we're profiling. To me, it makes
