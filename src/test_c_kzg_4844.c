--- conflicted
+++ resolved
@@ -409,7 +409,6 @@
     RUN(test_blob_to_kzg_commitment__fails_x_greater_than_modulus);
     RUN(test_blob_to_kzg_commitment__succeeds_point_at_infinity);
     RUN(test_blob_to_kzg_commitment__succeeds_consistent_commitment);
-<<<<<<< HEAD
     RUN(test_validate_kzg_g1__succeeds_round_trip);
     RUN(test_validate_kzg_g1__succeeds_correct_point);
     RUN(test_validate_kzg_g1__fails_not_in_g1);
@@ -422,10 +421,7 @@
     RUN(test_validate_kzg_g1__fails_with_wrong_c_flag);
     RUN(test_validate_kzg_g1__fails_with_b_flag_and_x_nonzero);
     RUN(test_validate_kzg_g1__fails_with_b_flag_and_a_flag_true);
-    RUN(test_compute_kzg_proof);
-=======
     RUN(test_compute_and_verify_kzg_proof);
->>>>>>> 9f443bc5
     teardown();
 
     return TEST_REPORT();
