/*
 * This file contains unit tests for C-KZG-4844.
 */
#define UNIT_TESTS

#include "tinytest.h"
#include "blst.h"
#include "c_kzg_4844.h"

#include <stdio.h>
#include <string.h>
#include <assert.h>

///////////////////////////////////////////////////////////////////////////////
// Globals
///////////////////////////////////////////////////////////////////////////////

KZGSettings s;

///////////////////////////////////////////////////////////////////////////////
// Helper functions
///////////////////////////////////////////////////////////////////////////////

static void get_32_rand_bytes(uint8_t *out) {
    static uint64_t seed = 0;
    blst_sha256(out, (uint8_t*)&seed, sizeof(seed));
    seed++;
}

static void get_rand_field_element(Bytes32 *out) {
    fr_t tmp_fr;
    Bytes32 tmp_bytes;

    /*
     * Take 32 random bytes, make them an Fr, and then
     * turn the Fr back to a bytes array.
     */
    get_32_rand_bytes((uint8_t *)&tmp_bytes);
    hash_to_bls_field(&tmp_fr, &tmp_bytes);
    bytes_from_bls_field(out, &tmp_fr);
}

void get_rand_blob(Blob *out) {
    for (int i = 0; i < FIELD_ELEMENTS_PER_BLOB; i++) {
        get_rand_field_element((Bytes32 *)&out->bytes[i * 32]);
    }
}

<<<<<<< HEAD
static void test_compute_and_verify_kzg_proof(void) {
=======
///////////////////////////////////////////////////////////////////////////////
// Tests for blob_to_kzg_commitment
///////////////////////////////////////////////////////////////////////////////

static void test_blob_to_kzg_commitment__succeeds_x_less_than_modulus(void) {
    C_KZG_RET ret;
    KZGCommitment c;
    Blob blob;

    /*
     * A valid field element is x < BLS_MODULUS.
     * Therefore, x = BLS_MODULUS - 1 should be valid.
     *
     * bls_modulus = 52435875175126190479447740508185965837690552500527637822603658699938581184513
     * x = int(bls_modulus - 1).to_bytes(32, 'little')
     * print("{" + ", ".join([f"0x{i:02x}" for i in x]) + "}")
     */
    Bytes32 field_element = {
        0x00, 0x00, 0x00, 0x00, 0xff, 0xff, 0xff, 0xff,
        0xfe, 0x5b, 0xfe, 0xff, 0x02, 0xa4, 0xbd, 0x53,
        0x05, 0xd8, 0xa1, 0x09, 0x08, 0xd8, 0x39, 0x33,
        0x48, 0x7d, 0x9d, 0x29, 0x53, 0xa7, 0xed, 0x73
    };

    memset(&blob, 0, sizeof(blob));
    memcpy(blob.bytes, field_element.bytes, BYTES_PER_FIELD_ELEMENT);
    ret = blob_to_kzg_commitment(&c, &blob, &s);
    ASSERT_EQUALS(ret, C_KZG_OK);
}

static void test_blob_to_kzg_commitment__fails_x_equal_to_modulus(void) {
    C_KZG_RET ret;
    KZGCommitment c;
    Blob blob;

    /*
     * A valid field element is x < BLS_MODULUS.
     * Therefore, x = BLS_MODULUS should be invalid.
     *
     * bls_modulus = 52435875175126190479447740508185965837690552500527637822603658699938581184513
     * x = int(bls_modulus).to_bytes(32, 'little')
     * print("{" + ", ".join([f"0x{i:02x}" for i in x]) + "}")
     */
    Bytes32 field_element = {
        0x01, 0x00, 0x00, 0x00, 0xff, 0xff, 0xff, 0xff,
        0xfe, 0x5b, 0xfe, 0xff, 0x02, 0xa4, 0xbd, 0x53,
        0x05, 0xd8, 0xa1, 0x09, 0x08, 0xd8, 0x39, 0x33,
        0x48, 0x7d, 0x9d, 0x29, 0x53, 0xa7, 0xed, 0x73
    };

    memset(&blob, 0, sizeof(blob));
    memcpy(blob.bytes, field_element.bytes, BYTES_PER_FIELD_ELEMENT);
    ret = blob_to_kzg_commitment(&c, &blob, &s);
    ASSERT_EQUALS(ret, C_KZG_BADARGS);
}

static void test_blob_to_kzg_commitment__fails_x_greater_than_modulus(void) {
    C_KZG_RET ret;
    KZGCommitment c;
    Blob blob;

    /*
     * A valid field element is x < BLS_MODULUS.
     * Therefore, x = BLS_MODULUS + 1 should be invalid.
     *
     * bls_modulus = 52435875175126190479447740508185965837690552500527637822603658699938581184513
     * x = int(bls_modulus + 1).to_bytes(32, 'little')
     * print("{" + ", ".join([f"0x{i:02x}" for i in x]) + "}")
     */
    Bytes32 field_element = {
        0x02, 0x00, 0x00, 0x00, 0xff, 0xff, 0xff, 0xff,
        0xfe, 0x5b, 0xfe, 0xff, 0x02, 0xa4, 0xbd, 0x53,
        0x05, 0xd8, 0xa1, 0x09, 0x08, 0xd8, 0x39, 0x33,
        0x48, 0x7d, 0x9d, 0x29, 0x53, 0xa7, 0xed, 0x73
    };

    memset(&blob, 0, sizeof(blob));
    memcpy(blob.bytes, field_element.bytes, BYTES_PER_FIELD_ELEMENT);
    ret = blob_to_kzg_commitment(&c, &blob, &s);
    ASSERT_EQUALS(ret, C_KZG_BADARGS);
}

static void test_blob_to_kzg_commitment__succeeds_point_at_infinity(void) {
    C_KZG_RET ret;
    KZGCommitment c;
    Blob blob;

    /*
     * Get the commitment for a blob that's all zeros.
     */
    memset(&blob, 0, sizeof(blob));
    ret = blob_to_kzg_commitment(&c, &blob, &s);
    ASSERT_EQUALS(ret, C_KZG_OK);

    /*
     * The commitment should be the serialized point at infinity.
     */
    Bytes48 point_at_infinity = {
        0xc0, 0x00, 0x00, 0x00, 0x00, 0x00, 0x00, 0x00,
        0x00, 0x00, 0x00, 0x00, 0x00, 0x00, 0x00, 0x00,
        0x00, 0x00, 0x00, 0x00, 0x00, 0x00, 0x00, 0x00,
        0x00, 0x00, 0x00, 0x00, 0x00, 0x00, 0x00, 0x00,
        0x00, 0x00, 0x00, 0x00, 0x00, 0x00, 0x00, 0x00,
        0x00, 0x00, 0x00, 0x00, 0x00, 0x00, 0x00, 0x00
    };
    int diff = memcmp(c.bytes, point_at_infinity.bytes, BYTES_PER_COMMITMENT);
    ASSERT_EQUALS(diff, 0);
}

static void test_blob_to_kzg_commitment__succeeds_consistent_commitment(void) {
    C_KZG_RET ret;
    KZGCommitment c;
    Blob blob;

    /*
     * Get a commitment to a random blob.
     */
    get_rand_blob(&blob);
    ret = blob_to_kzg_commitment(&c, &blob, &s);
    ASSERT_EQUALS(ret, C_KZG_OK);

    /*
     * We expect the commitment to match. If it doesn't
     * match, something important has changed.
     */
    Bytes48 expected_commitment = {
        0xaf, 0x19, 0xe4, 0x60, 0x16, 0x9c, 0x57, 0x95,
        0x9c, 0x04, 0x78, 0x6c, 0x95, 0x8e, 0x01, 0xf9,
        0x84, 0xc1, 0x95, 0xbc, 0x56, 0xe9, 0x9b, 0x04,
        0xc0, 0x7e, 0x0c, 0x97, 0x47, 0xe5, 0xdf, 0xa5,
        0x66, 0xa4, 0x77, 0x1b, 0x8b, 0x13, 0x8c, 0xd8,
        0xee, 0xd6, 0x7e, 0xfa, 0x81, 0x16, 0x56, 0x63
    };
    int diff = memcmp(c.bytes, expected_commitment.bytes, BYTES_PER_COMMITMENT);
    ASSERT_EQUALS(diff, 0);
}

///////////////////////////////////////////////////////////////////////////////
// Tests for compute_kzg_proof
///////////////////////////////////////////////////////////////////////////////

static void test_compute_kzg_proof(void) {
>>>>>>> afd9bb78
    C_KZG_RET ret;
    Bytes48 proof;
    Bytes32 z, y;
    KZGCommitment c;
    Blob blob;
    Polynomial poly;
    fr_t y_fr, z_fr;
    bool ok;

    /* Some preparation */
    get_rand_field_element(&z);
    get_rand_blob(&blob);

    ret = blob_to_kzg_commitment(&c, &blob, &s);
    ASSERT_EQUALS(ret, C_KZG_OK);

    /* Compute the proof */
    ret = compute_kzg_proof(&proof, &blob, &z, &s);
    ASSERT_EQUALS(ret, C_KZG_OK);

    /* Now let's attempt to verify the proof */
    /* First convert the blob to field elements */
    ret = blob_to_polynomial(&poly, &blob);
    ASSERT_EQUALS(ret, C_KZG_OK);

    /* Also convert z to a field element */
    ret = bytes_to_bls_field(&z_fr, &z);
    ASSERT_EQUALS(ret, C_KZG_OK);

    /* Now evaluate the poly at `z` to learn `y` */
    ret = evaluate_polynomial_in_evaluation_form(&y_fr, &poly, &z_fr, &s);
    ASSERT_EQUALS(ret, C_KZG_OK);

    /* Now also get `y` in bytes */
    bytes_from_bls_field(&y, &y_fr);

    /* Finally verify the proof */
    ret = verify_kzg_proof(&ok, &c, &z, &y, &proof, &s);
    ASSERT_EQUALS(ret, C_KZG_OK);

    /* The proof should verify! */
    ASSERT_EQUALS(ok, 1);
}

///////////////////////////////////////////////////////////////////////////////
// Main logic
///////////////////////////////////////////////////////////////////////////////

static void setup(void) {
    FILE *fp;
    C_KZG_RET ret;

    fp = fopen("trusted_setup.txt", "r");
    assert(fp != NULL);

    ret = load_trusted_setup_file(&s, fp);
    assert(ret == C_KZG_OK);

    fclose(fp);
}

static void teardown(void) {
    free_trusted_setup(&s);
}

int main(void) {
    setup();
<<<<<<< HEAD
    RUN(test_compute_and_verify_kzg_proof);
=======
    RUN(test_blob_to_kzg_commitment__succeeds_x_less_than_modulus);
    RUN(test_blob_to_kzg_commitment__fails_x_equal_to_modulus);
    RUN(test_blob_to_kzg_commitment__fails_x_greater_than_modulus);
    RUN(test_blob_to_kzg_commitment__succeeds_point_at_infinity);
    RUN(test_blob_to_kzg_commitment__succeeds_consistent_commitment);
    RUN(test_compute_kzg_proof);
>>>>>>> afd9bb78
    teardown();

    return TEST_REPORT();
}<|MERGE_RESOLUTION|>--- conflicted
+++ resolved
@@ -46,9 +46,6 @@
     }
 }
 
-<<<<<<< HEAD
-static void test_compute_and_verify_kzg_proof(void) {
-=======
 ///////////////////////////////////////////////////////////////////////////////
 // Tests for blob_to_kzg_commitment
 ///////////////////////////////////////////////////////////////////////////////
@@ -190,8 +187,7 @@
 // Tests for compute_kzg_proof
 ///////////////////////////////////////////////////////////////////////////////
 
-static void test_compute_kzg_proof(void) {
->>>>>>> afd9bb78
+static void test_compute_and_verify_kzg_proof(void) {
     C_KZG_RET ret;
     Bytes48 proof;
     Bytes32 z, y;
@@ -259,16 +255,12 @@
 
 int main(void) {
     setup();
-<<<<<<< HEAD
-    RUN(test_compute_and_verify_kzg_proof);
-=======
     RUN(test_blob_to_kzg_commitment__succeeds_x_less_than_modulus);
     RUN(test_blob_to_kzg_commitment__fails_x_equal_to_modulus);
     RUN(test_blob_to_kzg_commitment__fails_x_greater_than_modulus);
     RUN(test_blob_to_kzg_commitment__succeeds_point_at_infinity);
     RUN(test_blob_to_kzg_commitment__succeeds_consistent_commitment);
-    RUN(test_compute_kzg_proof);
->>>>>>> afd9bb78
+    RUN(test_compute_and_verify_kzg_proof);
     teardown();
 
     return TEST_REPORT();
