###############################################################################
# Configuration Options
###############################################################################

# We use clang. Some versions of GCC report missing-braces warnings.
CC = clang

# By default, this is set to the mainnet value.
FIELD_ELEMENTS_PER_BLOB ?= 4096

# The base compiler flags. More can be added on command line.
CFLAGS += -I../inc
CFLAGS += -Wall -Wextra -Werror -O2
CFLAGS += -DFIELD_ELEMENTS_PER_BLOB=$(FIELD_ELEMENTS_PER_BLOB)

# Compiler flags for including blst. Put after source files.
BLST = -L../lib -lblst

# Compiler flags for generating coverage data.
COVERAGE = -fprofile-instr-generate -fcoverage-mapping

<<<<<<< HEAD
=======
#
# Settings for performance profiling.
#
PROFILE = -DPROFILE
PROFILER = -lprofiler
PROFILER_OPTS = CPUPROFILE_FREQUENCY=1000000000

#
>>>>>>> 5c1128e3
# Platform specific options.
ifneq ($(OS),Windows_NT)
    CFLAGS += -fPIC
    UNAME_S := $(shell uname -s)
    ifeq ($(UNAME_S),Darwin)
        XCRUN = xcrun
        PROFILE += -L$(shell brew --prefix gperftools)/lib
        PROFILE += -I$(shell brew --prefix gperftools)/include
    endif
endif

###############################################################################
# Makefile Rules
###############################################################################

all: c_kzg_4844.o

%.o: %.c
	@$(CC) $(CFLAGS) -c $<

test_c_kzg_4844: test_c_kzg_4844.c c_kzg_4844.c
	@$(CC) $(CFLAGS) -o $@ $< $(BLST)

test_c_kzg_4844_cov: test_c_kzg_4844.c c_kzg_4844.c
	@$(CC) $(CFLAGS) $(COVERAGE) -o $@ $< $(BLST)

test_c_kzg_4844_prof: test_c_kzg_4844.c c_kzg_4844.c
	@$(CC) $(CFLAGS) $(PROFILE) -o $@ $< $(BLST) $(PROFILER)

.PHONY: blst
blst:
	@cd ../blst && \
	./build.sh && \
	cp libblst.a ../lib && \
	cp bindings/*.h ../inc

.PHONY: test
test: test_c_kzg_4844
	@./test_c_kzg_4844

.PHONY: test_cov
test_cov: test_c_kzg_4844_cov
	@LLVM_PROFILE_FILE="ckzg.profraw" ./$<
	@$(XCRUN) llvm-profdata merge --sparse ckzg.profraw -o ckzg.profdata
	@$(XCRUN) llvm-cov show --instr-profile=ckzg.profdata --format=html \
	    $< c_kzg_4844.c > coverage.html
	@$(XCRUN) llvm-cov report --instr-profile=ckzg.profdata \
	    --show-functions $< c_kzg_4844.c

.PHONY: run_profiler
run_profiler: test_c_kzg_4844_prof
	@$(PROFILER_OPTS) ./$<

.PHONY: profile_%
profile_%: run_profiler
	@echo Profiling $*...
	@pprof --pdf --nodefraction=0.00001 --edgefraction=0.00001 \
	    ./test_c_kzg_4844_prof $*.prof > $*.pdf

.PHONY: profile
profile: \
	profile_blob_to_kzg_commitment \
	profile_verify_kzg_proof \
	profile_verify_aggregate_kzg_proof \
	profile_compute_kzg_proof \
	profile_compute_aggregate_kzg_proof

.PHONY: clean
clean:
	@rm -f *.o *.profraw *.profdata *.html xray-log.* *.prof *.pdf \
	    test_c_kzg_4844 test_c_kzg_4844_cov test_c_kzg_4844_prof

.PHONY: format
format:
	@clang-format -i --sort-includes c_kzg_4844.* test_c_kzg_4844.c<|MERGE_RESOLUTION|>--- conflicted
+++ resolved
@@ -19,17 +19,11 @@
 # Compiler flags for generating coverage data.
 COVERAGE = -fprofile-instr-generate -fcoverage-mapping
 
-<<<<<<< HEAD
-=======
-#
 # Settings for performance profiling.
-#
 PROFILE = -DPROFILE
 PROFILER = -lprofiler
 PROFILER_OPTS = CPUPROFILE_FREQUENCY=1000000000
 
-#
->>>>>>> 5c1128e3
 # Platform specific options.
 ifneq ($(OS),Windows_NT)
     CFLAGS += -fPIC
