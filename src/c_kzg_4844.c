--- conflicted
+++ resolved
@@ -711,11 +711,7 @@
     Bytes32 r_bytes;
     memcpy(hash_input, hashed_data, 32);
     hash_input[32] = 0x0;
-<<<<<<< HEAD
-    blst_sha256(r_bytes, hash_input, 33);
-=======
-    hash(r_bytes.bytes, hash_input, 33);
->>>>>>> 8907fbcf
+    blst_sha256(r_bytes.bytes, hash_input, 33);
 
     /* Compute r_powers */
     fr_t r;
@@ -725,13 +721,8 @@
     /* Compute eval_challenge */
     Bytes32 eval_challenge;
     hash_input[32] = 0x1;
-<<<<<<< HEAD
-    blst_sha256(eval_challenge, hash_input, 33);
-    hash_to_bls_field(out, eval_challenge);
-=======
-    hash(eval_challenge.bytes, hash_input, 33);
+    blst_sha256(eval_challenge.bytes, hash_input, 33);
     hash_to_bls_field(eval_challenge_out, &eval_challenge);
->>>>>>> 8907fbcf
 
     free(bytes);
     return C_KZG_OK;
