/*
 * Copyright 2024 Benjamin Edgington
 *
 * Licensed under the Apache License, Version 2.0 (the "License");
 * you may not use this file except in compliance with the License.
 * You may obtain a copy of the License at
 *
 *     http://www.apache.org/licenses/LICENSE-2.0
 *
 * Unless required by applicable law or agreed to in writing, software
 * distributed under the License is distributed on an "AS IS" BASIS,
 * WITHOUT WARRANTIES OR CONDITIONS OF ANY KIND, either express or implied.
 * See the License for the specific language governing permissions and
 * limitations under the License.
 */

/**
 * @file c_kzg_4844.c
 *
 * Minimal implementation of the polynomial commitments API for EIP-4844.
 */
#include "c_kzg_4844.h"

#include <assert.h>
#include <inttypes.h>
#include <stdlib.h>
#include <string.h>

////////////////////////////////////////////////////////////////////////////////////////////////////
// Macros
////////////////////////////////////////////////////////////////////////////////////////////////////

/** Returns the smaller value. */
#define MIN(a, b) ((a) < (b) ? (a) : (b))

/** Returns number of elements in a statically defined array. */
#define NUM_ELEMENTS(a) (sizeof(a) / sizeof(a[0]))

/**
 * Helper macro to release memory allocated on the heap. Unlike free(), c_kzg_free() macro sets the
 * pointer value to NULL after freeing it.
 */
#define c_kzg_free(p) \
    do { \
        free(p); \
        (p) = NULL; \
    } while (0)

////////////////////////////////////////////////////////////////////////////////////////////////////
// Types
////////////////////////////////////////////////////////////////////////////////////////////////////

/** Internal representation of a polynomial. */
typedef struct {
    fr_t evals[FIELD_ELEMENTS_PER_BLOB];
} Polynomial;

////////////////////////////////////////////////////////////////////////////////////////////////////
// Constants
////////////////////////////////////////////////////////////////////////////////////////////////////

/** The domain separator for the Fiat-Shamir protocol. */
static const char *FIAT_SHAMIR_PROTOCOL_DOMAIN = "FSBLOBVERIFY_V1_";

/** The domain separator for verify_blob_kzg_proof's random challenge. */
static const char *RANDOM_CHALLENGE_DOMAIN_VERIFY_BLOB_KZG_PROOF_BATCH = "RCKZGBATCH___V1_";

/** The domain separator for verify_cell_kzg_proof_batch's random challenge. */
static const char *RANDOM_CHALLENGE_DOMAIN_VERIFY_CELL_KZG_PROOF_BATCH = "RCKZGCBATCH__V1_";

/** Length of the domain strings above. */
#define DOMAIN_STR_LENGTH 16

/** The number of bytes in a g1 point. */
#define BYTES_PER_G1 48

/** The number of bytes in a g2 point. */
#define BYTES_PER_G2 96

/** The number of g1 points in a trusted setup. */
#define NUM_G1_POINTS FIELD_ELEMENTS_PER_BLOB

/** The number of g2 points in a trusted setup. */
#define NUM_G2_POINTS 65

/** Deserialized form of the G1 identity/infinity point. */
static const g1_t G1_IDENTITY = {
    {0L, 0L, 0L, 0L, 0L, 0L}, {0L, 0L, 0L, 0L, 0L, 0L}, {0L, 0L, 0L, 0L, 0L, 0L}
};

/**
 * The first 32 roots of unity in the finite field F_r. SCALE2_ROOT_OF_UNITY[i] is a 2^i'th root of
 * unity.
 *
 * For element `{A, B, C, D}`, the field element value is `A + B * 2^64 + C * 2^128 + D * 2^192`.
 * This format may be converted to an `fr_t` type via the blst_fr_from_uint64() function.
 *
 * The decimal values may be calculated with the following Python code:
 * @code{.py}
 * MODULUS = 52435875175126190479447740508185965837690552500527637822603658699938581184513
 * PRIMITIVE_ROOT = 7
 * [pow(PRIMITIVE_ROOT, (MODULUS - 1) // (2**i), MODULUS) for i in range(32)]
 * @endcode
 *
 * Note: Being a "primitive root" in this context means that `r^k != 1` for any `k < q-1` where q is
 * the modulus. So powers of r generate the field. This is also known as being a "primitive
 * element".
 *
 * In the formula above, the restriction can be slightly relaxed to `r` being a non-square. This is
 * easy to check: We just require that r^((q-1)/2) == -1. Instead of 7, we could use 10, 13, 14, 15,
 * 20... to create the 2^i'th roots of unity below. Generally, there are a lot of primitive roots:
 * https://crypto.stanford.edu/pbc/notes/numbertheory/gen.html
 */
static const uint64_t SCALE2_ROOT_OF_UNITY[][4] = {
    {0x0000000000000001L, 0x0000000000000000L, 0x0000000000000000L, 0x0000000000000000L},
    {0xffffffff00000000L, 0x53bda402fffe5bfeL, 0x3339d80809a1d805L, 0x73eda753299d7d48L},
    {0x0001000000000000L, 0xec03000276030000L, 0x8d51ccce760304d0L, 0x0000000000000000L},
    {0x7228fd3397743f7aL, 0xb38b21c28713b700L, 0x8c0625cd70d77ce2L, 0x345766f603fa66e7L},
    {0x53ea61d87742bcceL, 0x17beb312f20b6f76L, 0xdd1c0af834cec32cL, 0x20b1ce9140267af9L},
    {0x360c60997369df4eL, 0xbf6e88fb4c38fb8aL, 0xb4bcd40e22f55448L, 0x50e0903a157988baL},
    {0x8140d032f0a9ee53L, 0x2d967f4be2f95155L, 0x14a1e27164d8fdbdL, 0x45af6345ec055e4dL},
    {0x5130c2c1660125beL, 0x98d0caac87f5713cL, 0xb7c68b4d7fdd60d0L, 0x6898111413588742L},
    {0x4935bd2f817f694bL, 0x0a0865a899e8deffL, 0x6b368121ac0cf4adL, 0x4f9b4098e2e9f12eL},
    {0x4541b8ff2ee0434eL, 0xd697168a3a6000feL, 0x39feec240d80689fL, 0x095166525526a654L},
    {0x3c28d666a5c2d854L, 0xea437f9626fc085eL, 0x8f4de02c0f776af3L, 0x325db5c3debf77a1L},
    {0x4a838b5d59cd79e5L, 0x55ea6811be9c622dL, 0x09f1ca610a08f166L, 0x6d031f1b5c49c834L},
    {0xe206da11a5d36306L, 0x0ad1347b378fbf96L, 0xfc3e8acfe0f8245fL, 0x564c0a11a0f704f4L},
    {0x6fdd00bfc78c8967L, 0x146b58bc434906acL, 0x2ccddea2972e89edL, 0x485d512737b1da3dL},
    {0x034d2ff22a5ad9e1L, 0xae4622f6a9152435L, 0xdc86b01c0d477fa6L, 0x56624634b500a166L},
    {0xfbd047e11279bb6eL, 0xc8d5f51db3f32699L, 0x483405417a0cbe39L, 0x3291357ee558b50dL},
    {0xd7118f85cd96b8adL, 0x67a665ae1fcadc91L, 0x88f39a78f1aeb578L, 0x2155379d12180caaL},
    {0x08692405f3b70f10L, 0xcd7f2bd6d0711b7dL, 0x473a2eef772c33d6L, 0x224262332d8acbf4L},
    {0x6f421a7d8ef674fbL, 0xbb97a3bf30ce40fdL, 0x652f717ae1c34bb0L, 0x2d3056a530794f01L},
    {0x194e8c62ecb38d9dL, 0xad8e16e84419c750L, 0xdf625e80d0adef90L, 0x520e587a724a6955L},
    {0xfece7e0e39898d4bL, 0x2f69e02d265e09d9L, 0xa57a6e07cb98de4aL, 0x03e1c54bcb947035L},
    {0xcd3979122d3ea03aL, 0x46b3105f04db5844L, 0xc70d0874b0691d4eL, 0x47c8b5817018af4fL},
    {0xc6e7a6ffb08e3363L, 0xe08fec7c86389beeL, 0xf2d38f10fbb8d1bbL, 0x0abe6a5e5abcaa32L},
    {0x5616c57de0ec9eaeL, 0xc631ffb2585a72dbL, 0x5121af06a3b51e3cL, 0x73560252aa0655b2L},
    {0x92cf4deb77bd779cL, 0x72cf6a8029b7d7bcL, 0x6e0bcd91ee762730L, 0x291cf6d68823e687L},
    {0xce32ef844e11a51eL, 0xc0ba12bb3da64ca5L, 0x0454dc1edc61a1a3L, 0x019fe632fd328739L},
    {0x531a11a0d2d75182L, 0x02c8118402867ddcL, 0x116168bffbedc11dL, 0x0a0a77a3b1980c0dL},
    {0xe2d0a7869f0319edL, 0xb94f1101b1d7a628L, 0xece8ea224f31d25dL, 0x23397a9300f8f98bL},
    {0xd7b688830a4f2089L, 0x6558e9e3f6ac7b41L, 0x99e276b571905a7dL, 0x52dd465e2f094256L},
    {0x474650359d8e211bL, 0x84d37b826214abc6L, 0x8da40c1ef2bb4598L, 0x0c83ea7744bf1beeL},
    {0x694341f608c9dd56L, 0xed3a181fabb30adcL, 0x1339a815da8b398fL, 0x2c6d4e4511657e1eL},
    {0x63e7cb4906ffc93fL, 0xf070bb00e28a193dL, 0xad1715b02e5713b5L, 0x4b5371495990693fL}
};

/** The zero field element. */
static const fr_t FR_ZERO = {0L, 0L, 0L, 0L};

/** This is 1 in blst's `blst_fr` limb representation. Crazy but true. */
static const fr_t FR_ONE = {
    0x00000001fffffffeL, 0x5884b7fa00034802L, 0x998c4fefecbc4ff5L, 0x1824b159acc5056fL
};

/** This used to represent a missing element. It's a invalid value. */
static const fr_t FR_NULL = {
    0xffffffffffffffffL, 0xffffffffffffffffL, 0xffffffffffffffffL, 0xffffffffffffffffL
};

////////////////////////////////////////////////////////////////////////////////////////////////////
// Memory Allocation Functions
////////////////////////////////////////////////////////////////////////////////////////////////////

/**
 * Wrapped malloc() that reports failures to allocate.
 *
 * @param[out] out  Pointer to the allocated space
 * @param[in]  size The number of bytes to be allocated
 *
 * @remark Will return C_KZG_BADARGS if the requested size is zero.
 */
static C_KZG_RET c_kzg_malloc(void **out, size_t size) {
    *out = NULL;
    if (size == 0) return C_KZG_BADARGS;
    *out = malloc(size);
    return *out != NULL ? C_KZG_OK : C_KZG_MALLOC;
}

/**
 * Wrapped calloc() that reports failures to allocate.
 *
 * @param[out] out   Pointer to the allocated space
 * @param[in]  count The number of elements
 * @param[in]  size  The size of each element
 *
 * @remark Will return C_KZG_BADARGS if the requested size is zero.
 */
static C_KZG_RET c_kzg_calloc(void **out, size_t count, size_t size) {
    *out = NULL;
    if (count == 0 || size == 0) return C_KZG_BADARGS;
    *out = calloc(count, size);
    return *out != NULL ? C_KZG_OK : C_KZG_MALLOC;
}

/**
 * Allocate memory for an array of G1 group elements.
 *
 * @param[out] x Pointer to the allocated space
 * @param[in]  n The number of G1 elements to be allocated
 *
 * @remark Free the space later using c_kzg_free().
 */
static C_KZG_RET new_g1_array(g1_t **x, size_t n) {
    return c_kzg_calloc((void **)x, n, sizeof(g1_t));
}

/**
 * Allocate memory for an array of G2 group elements.
 *
 * @param[out] x Pointer to the allocated space
 * @param[in]  n The number of G2 elements to be allocated
 *
 * @remark Free the space later using c_kzg_free().
 */
static C_KZG_RET new_g2_array(g2_t **x, size_t n) {
    return c_kzg_calloc((void **)x, n, sizeof(g2_t));
}

/**
 * Allocate memory for an array of field elements.
 *
 * @param[out] x Pointer to the allocated space
 * @param[in]  n The number of field elements to be allocated
 *
 * @remark Free the space later using c_kzg_free().
 */
static C_KZG_RET new_fr_array(fr_t **x, size_t n) {
    return c_kzg_calloc((void **)x, n, sizeof(fr_t));
}

/**
 * Allocate memory for an array of booleans.
 *
 * @param[out] x Pointer to the allocated space
 * @param[in]  n The number of booleans to be allocated
 *
 * @remark Free the space later using c_kzg_free().
 */
static C_KZG_RET new_bool_array(bool **x, size_t n) {
    return c_kzg_calloc((void **)x, n, sizeof(bool));
}

////////////////////////////////////////////////////////////////////////////////////////////////////
// Helper Functions
////////////////////////////////////////////////////////////////////////////////////////////////////

/**
 * Test whether the operand is one in the finite field.
 *
 * @param[in] p The field element to be checked
 *
 * @retval true  The element is one
 * @retval false The element is not one
 */
static bool fr_is_one(const fr_t *p) {
    uint64_t a[4];
    blst_uint64_from_fr(a, p);
    return a[0] == 1 && a[1] == 0 && a[2] == 0 && a[3] == 0;
}

/**
 * Test whether the operand is zero in the finite field.
 *
 * @param[in] p The field element to be checked
 *
 * @retval true  The element is zero
 * @retval false The element is not zero
 */
static bool fr_is_zero(const fr_t *p) {
    uint64_t a[4];
    blst_uint64_from_fr(a, p);
    return a[0] == 0 && a[1] == 0 && a[2] == 0 && a[3] == 0;
}

/**
 * Test whether two field elements are equal.
 *
 * @param[in] aa The first element
 * @param[in] bb The second element
 *
 * @retval true     The two elements are equal.
 * @retval false    The two elements are not equal.
 */
static bool fr_equal(const fr_t *aa, const fr_t *bb) {
    uint64_t a[4], b[4];
    blst_uint64_from_fr(a, aa);
    blst_uint64_from_fr(b, bb);
    return a[0] == b[0] && a[1] == b[1] && a[2] == b[2] && a[3] == b[3];
}

/**
 * Test whether the operand is null (all 0xff's).
 *
 * @param[in] p The field element to be checked
 *
 * @retval true  The element is null
 * @retval false The element is not null
 */
static bool fr_is_null(const fr_t *p) {
    return fr_equal(p, &FR_NULL);
}

/**
 * Divide a field element by another.
 *
 * @param[out] out `a` divided by `b` in the field
 * @param[in]  a   The dividend
 * @param[in]  b   The divisor
 *
 * @remark The behavior for `b == 0` is unspecified.
 * @remark This function supports in-place computation.
 */
static void fr_div(fr_t *out, const fr_t *a, const fr_t *b) {
    blst_fr tmp;
    blst_fr_eucl_inverse(&tmp, b);
    blst_fr_mul(out, a, &tmp);
}

/**
 * Exponentiation of a field element.
 *
 * Uses square and multiply for log(n) performance.
 *
 * @param[out] out `a` raised to the power of `n`
 * @param[in]  a   The field element to be exponentiated
 * @param[in]  n   The exponent
 *
 * @remark A 64-bit exponent is sufficient for our needs here.
 * @remark This function does support in-place computation.
 */
static void fr_pow(fr_t *out, const fr_t *a, uint64_t n) {
    fr_t tmp = *a;
    *out = FR_ONE;

    while (true) {
        if (n & 1) {
            blst_fr_mul(out, out, &tmp);
        }
        if ((n >>= 1) == 0) break;
        blst_fr_sqr(&tmp, &tmp);
    }
}

/**
 * Create a field element from a single 64-bit unsigned integer.
 *
 * @param[out] out The field element equivalent of `n`
 * @param[in]  n   The 64-bit integer to be converted
 *
 * @remark This can only generate a tiny fraction of possible field elements,
 *         and is mostly useful for testing.
 */
static void fr_from_uint64(fr_t *out, uint64_t n) {
    uint64_t vals[] = {n, 0, 0, 0};
    blst_fr_from_uint64(out, vals);
}

/**
 * Montgomery batch inversion in finite field.
 *
 * @param[out] out The inverses of `a`, length `len`
 * @param[in]  a   A vector of field elements, length `len`
 * @param[in]  len The number of field elements
 *
 * @remark This function only supports len > 0.
 * @remark This function does NOT support in-place computation.
 * @remark Return C_KZG_BADARGS if a zero is found in the input. In this case,
 *         the `out` output array has already been mutated.
 */
static C_KZG_RET fr_batch_inv(fr_t *out, const fr_t *a, int len) {
    int i;

    assert(len > 0);
    assert(a != out);

    fr_t accumulator = FR_ONE;

    for (i = 0; i < len; i++) {
        out[i] = accumulator;
        blst_fr_mul(&accumulator, &accumulator, &a[i]);
    }

    /* Bail on any zero input */
    if (fr_is_zero(&accumulator)) {
        return C_KZG_BADARGS;
    }

    blst_fr_eucl_inverse(&accumulator, &accumulator);

    for (i = len - 1; i >= 0; i--) {
        blst_fr_mul(&out[i], &out[i], &accumulator);
        blst_fr_mul(&accumulator, &accumulator, &a[i]);
    }

    return C_KZG_OK;
}

/**
 * Multiply a G1 group element by a field element.
 *
 * @param[out] out  `a * b`
 * @param[in]  a    The G1 group element
 * @param[in]  b    The multiplier
 */
static void g1_mul(g1_t *out, const g1_t *a, const fr_t *b) {
    blst_scalar s;
    blst_scalar_from_fr(&s, b);
    blst_p1_mult(out, a, s.b, BITS_PER_FIELD_ELEMENT);
}

/**
 * Multiply a G2 group element by a field element.
 *
 * @param[out] out `a * b`
 * @param[in]  a   The G2 group element
 * @param[in]  b   The multiplier
 */
static void g2_mul(g2_t *out, const g2_t *a, const fr_t *b) {
    blst_scalar s;
    blst_scalar_from_fr(&s, b);
    blst_p2_mult(out, a, s.b, BITS_PER_FIELD_ELEMENT);
}

/**
 * Subtraction of G1 group elements.
 *
 * @param[out] out `a - b`
 * @param[in]  a   A G1 group element
 * @param[in]  b   The G1 group element to be subtracted
 */
static void g1_sub(g1_t *out, const g1_t *a, const g1_t *b) {
    g1_t bneg = *b;
    blst_p1_cneg(&bneg, true);
    blst_p1_add_or_double(out, a, &bneg);
}

/**
 * Subtraction of G2 group elements.
 *
 * @param[out] out `a - b`
 * @param[in]  a   A G2 group element
 * @param[in]  b   The G2 group element to be subtracted
 */
static void g2_sub(g2_t *out, const g2_t *a, const g2_t *b) {
    g2_t bneg = *b;
    blst_p2_cneg(&bneg, true);
    blst_p2_add_or_double(out, a, &bneg);
}

/**
 * Perform pairings and test whether the outcomes are equal in G_T.
 *
 * Tests whether `e(a1, a2) == e(b1, b2)`.
 *
 * @param[in] a1 A G1 group point for the first pairing
 * @param[in] a2 A G2 group point for the first pairing
 * @param[in] b1 A G1 group point for the second pairing
 * @param[in] b2 A G2 group point for the second pairing
 *
 * @retval true  The pairings were equal
 * @retval false The pairings were not equal
 */
static bool pairings_verify(const g1_t *a1, const g2_t *a2, const g1_t *b1, const g2_t *b2) {
    blst_fp12 loop0, loop1, gt_point;
    blst_p1_affine aa1, bb1;
    blst_p2_affine aa2, bb2;

    /*
     * As an optimisation, we want to invert one of the pairings,
     * so we negate one of the points.
     */
    g1_t a1neg = *a1;
    blst_p1_cneg(&a1neg, true);

    blst_p1_to_affine(&aa1, &a1neg);
    blst_p1_to_affine(&bb1, b1);
    blst_p2_to_affine(&aa2, a2);
    blst_p2_to_affine(&bb2, b2);

    blst_miller_loop(&loop0, &aa2, &aa1);
    blst_miller_loop(&loop1, &bb2, &bb1);

    blst_fp12_mul(&gt_point, &loop0, &loop1);
    blst_final_exp(&gt_point, &gt_point);

    return blst_fp12_is_one(&gt_point);
}

////////////////////////////////////////////////////////////////////////////////////////////////////
// Bytes Conversion Helper Functions
////////////////////////////////////////////////////////////////////////////////////////////////////

/**
 * Serialize a G1 group element into bytes.
 *
 * @param[out] out A 48-byte array to store the serialized G1 element
 * @param[in]  in  The G1 element to be serialized
 */
static void bytes_from_g1(Bytes48 *out, const g1_t *in) {
    blst_p1_compress(out->bytes, in);
}

/**
 * Serialize a BLS field element into bytes.
 *
 * @param[out] out A 32-byte array to store the serialized field element
 * @param[in] in The field element to be serialized
 */
static void bytes_from_bls_field(Bytes32 *out, const fr_t *in) {
    blst_scalar s;
    blst_scalar_from_fr(&s, in);
    blst_bendian_from_scalar(out->bytes, &s);
}

/**
 * Serialize a 64-bit unsigned integer into bytes.
 *
 * @param[out] out An 8-byte array to store the serialized integer
 * @param[in]  n   The integer to be serialized
 *
 * @remark The output format is big-endian.
 */
static void bytes_from_uint64(uint8_t out[8], uint64_t n) {
    for (int i = 7; i >= 0; i--) {
        out[i] = n & 0xFF;
        n >>= 8;
    }
}

////////////////////////////////////////////////////////////////////////////////////////////////////
// BLS12-381 Helper Functions
////////////////////////////////////////////////////////////////////////////////////////////////////

/**
 * Map bytes to a BLS field element.
 *
 * @param[out] out The field element to store the result
 * @param[in]  b   A 32-byte array containing the input
 */
static void hash_to_bls_field(fr_t *out, const Bytes32 *b) {
    blst_scalar tmp;
    blst_scalar_from_bendian(&tmp, b->bytes);
    blst_fr_from_scalar(out, &tmp);
}

/**
 * Convert untrusted bytes to a trusted and validated BLS scalar field element.
 *
 * @param[out] out The field element to store the deserialized data
 * @param[in]  b   A 32-byte array containing the serialized field element
 */
static C_KZG_RET bytes_to_bls_field(fr_t *out, const Bytes32 *b) {
    blst_scalar tmp;
    blst_scalar_from_bendian(&tmp, b->bytes);
    if (!blst_scalar_fr_check(&tmp)) return C_KZG_BADARGS;
    blst_fr_from_scalar(out, &tmp);
    return C_KZG_OK;
}

/**
 * Perform BLS validation required by the types KZGProof and KZGCommitment.
 *
 * @param[out]  out The output g1 point
 * @param[in]   b   The proof/commitment bytes
 *
 * @remark This function deviates from the spec because it returns (via an output argument) the g1
 * point. This way is more efficient (faster) but the function name is a bit misleading.
 */
static C_KZG_RET validate_kzg_g1(g1_t *out, const Bytes48 *b) {
    blst_p1_affine p1_affine;

    /* Convert the bytes to a p1 point */
    /* The uncompress routine checks that the point is on the curve */
    if (blst_p1_uncompress(&p1_affine, b->bytes) != BLST_SUCCESS) return C_KZG_BADARGS;
    blst_p1_from_affine(out, &p1_affine);

    /* The point at infinity is accepted! */
    if (blst_p1_is_inf(out)) return C_KZG_OK;
    /* The point must be on the right subgroup */
    if (!blst_p1_in_g1(out)) return C_KZG_BADARGS;

    return C_KZG_OK;
}

/**
 * Convert untrusted bytes into a trusted and validated KZGCommitment.
 *
 * @param[out]  out The output commitment
 * @param[in]   b   The commitment bytes
 */
static C_KZG_RET bytes_to_kzg_commitment(g1_t *out, const Bytes48 *b) {
    return validate_kzg_g1(out, b);
}

/**
 * Convert untrusted bytes into a trusted and validated KZGProof.
 *
 * @param[out]  out The output proof
 * @param[in]   b   The proof bytes
 */
static C_KZG_RET bytes_to_kzg_proof(g1_t *out, const Bytes48 *b) {
    return validate_kzg_g1(out, b);
}

/**
 * Deserialize a blob (array of bytes) into a polynomial (array of field elements).
 *
 * @param[out] p    The output polynomial (array of field elements)
 * @param[in]  blob The blob (an array of bytes)
 */
static C_KZG_RET blob_to_polynomial(Polynomial *p, const Blob *blob) {
    C_KZG_RET ret;
    for (size_t i = 0; i < FIELD_ELEMENTS_PER_BLOB; i++) {
        ret = bytes_to_bls_field(
            &p->evals[i], (Bytes32 *)&blob->bytes[i * BYTES_PER_FIELD_ELEMENT]
        );
        if (ret != C_KZG_OK) return ret;
    }
    return C_KZG_OK;
}

/* Input size to the Fiat-Shamir challenge computation. */
#define CHALLENGE_INPUT_SIZE (DOMAIN_STR_LENGTH + 16 + BYTES_PER_BLOB + BYTES_PER_COMMITMENT)

/**
 * Return the Fiat-Shamir challenge required to verify `blob` and `commitment`.
 *
 * @param[out] eval_challenge_out The evaluation challenge
 * @param[in]  blob               A blob
 * @param[in]  commitment         A commitment
 *
 * @remark This function should compute challenges even if `n == 0`.
 */
static void compute_challenge(fr_t *eval_challenge_out, const Blob *blob, const g1_t *commitment) {
    Bytes32 eval_challenge;
    uint8_t bytes[CHALLENGE_INPUT_SIZE];

    /* Pointer tracking `bytes` for writing on top of it */
    uint8_t *offset = bytes;

    /* Copy domain separator */
    memcpy(offset, FIAT_SHAMIR_PROTOCOL_DOMAIN, DOMAIN_STR_LENGTH);
    offset += DOMAIN_STR_LENGTH;

    /* Copy polynomial degree (16-bytes, big-endian) */
    bytes_from_uint64(offset, 0);
    offset += sizeof(uint64_t);
    bytes_from_uint64(offset, FIELD_ELEMENTS_PER_BLOB);
    offset += sizeof(uint64_t);

    /* Copy blob */
    memcpy(offset, blob->bytes, BYTES_PER_BLOB);
    offset += BYTES_PER_BLOB;

    /* Copy commitment */
    bytes_from_g1((Bytes48 *)offset, commitment);
    offset += BYTES_PER_COMMITMENT;

    /* Make sure we wrote the entire buffer */
    assert(offset == bytes + CHALLENGE_INPUT_SIZE);

    /* Now let's create the challenge! */
    blst_sha256(eval_challenge.bytes, bytes, CHALLENGE_INPUT_SIZE);
    hash_to_bls_field(eval_challenge_out, &eval_challenge);
}

/**
 * Calculate a linear combination of G1 group elements.
 *
 * Calculates `[coeffs_0]p_0 + [coeffs_1]p_1 + ... + [coeffs_n]p_n`
 * where `n` is `len - 1`.
 *
 * This function computes the result naively without using Pippenger's algorithm.
 */
static void g1_lincomb_naive(g1_t *out, const g1_t *p, const fr_t *coeffs, uint64_t len) {
    g1_t tmp;
    *out = G1_IDENTITY;
    for (uint64_t i = 0; i < len; i++) {
        g1_mul(&tmp, &p[i], &coeffs[i]);
        blst_p1_add_or_double(out, out, &tmp);
    }
}

/**
 * Calculate a linear combination of G1 group elements.
 *
 * Calculates `[coeffs_0]p_0 + [coeffs_1]p_1 + ... + [coeffs_n]p_n` where `n` is `len - 1`.
 *
 * @param[out] out    The resulting sum-product
 * @param[in]  p      Array of G1 group elements, length `len`
 * @param[in]  coeffs Array of field elements, length `len`
 * @param[in]  len    The number of group/field elements
 *
 * @remark This function CAN be called with the point at infinity in `p`.
 * @remark While this function is significantly faster than g1_lincomb_naive(), we refrain from
 * using it in security-critical places (like verification) because the blst Pippenger code has not
 * been audited. In those critical places, we prefer using g1_lincomb_naive() which is much simpler.
 *
 * For the benefit of future generations (since blst has no documentation to speak of), there are
 * two ways to pass the arrays of scalars and points into blst_p1s_mult_pippenger().
 *
 * 1. Pass `points` as an array of pointers to the points, and pass `scalars` as an array of
 *    pointers to the scalars, each of length `len`.
 * 2. Pass an array where the first element is a pointer to the contiguous array of points and the
 *    second is null, and similarly for scalars.
 *
 * We do the second of these to save memory here.
 */
static C_KZG_RET g1_lincomb_fast(g1_t *out, const g1_t *p, const fr_t *coeffs, size_t len) {
    C_KZG_RET ret;
    void *scratch = NULL;
    blst_p1 *p_filtered = NULL;
    blst_p1_affine *p_affine = NULL;
    blst_scalar *scalars = NULL;

    /* Tunable parameter: must be at least 2 since blst fails for 0 or 1 */
    const size_t min_length_threshold = 8;

    /* Use naive method if it's less than the threshold */
    if (len < min_length_threshold) {
        g1_lincomb_naive(out, p, coeffs, len);
        ret = C_KZG_OK;
        goto out;
    }

    /* Allocate space for arrays */
    ret = c_kzg_calloc((void **)&p_filtered, len, sizeof(blst_p1));
    if (ret != C_KZG_OK) goto out;
    ret = c_kzg_calloc((void **)&p_affine, len, sizeof(blst_p1_affine));
    if (ret != C_KZG_OK) goto out;
    ret = c_kzg_calloc((void **)&scalars, len, sizeof(blst_scalar));
    if (ret != C_KZG_OK) goto out;

    /* Allocate space for Pippenger scratch */
    size_t scratch_size = blst_p1s_mult_pippenger_scratch_sizeof(len);
    ret = c_kzg_malloc(&scratch, scratch_size);
    if (ret != C_KZG_OK) goto out;

    /* Transform the field elements to 256-bit scalars */
    for (size_t i = 0; i < len; i++) {
        blst_scalar_from_fr(&scalars[i], &coeffs[i]);
    }

    /* Filter out zero points: make a new list p_filtered that contains only non-zero points */
    size_t new_len = 0;
    for (size_t i = 0; i < len; i++) {
        if (!blst_p1_is_inf(&p[i])) {
            /* Copy valid points to the new position */
            p_filtered[new_len] = p[i];
            scalars[new_len] = scalars[i];
            new_len++;
        }
    }

    /* Check if the new length is fine */
    if (new_len < min_length_threshold) {
        /* We must use the original inputs */
        g1_lincomb_naive(out, p, coeffs, len);
        ret = C_KZG_OK;
        goto out;
    }

    /* Transform the points to affine representation */
    const blst_p1 *p_arg[2] = {p_filtered, NULL};
    blst_p1s_to_affine(p_affine, p_arg, new_len);

    /* Call the Pippenger implementation */
    const byte *scalars_arg[2] = {(byte *)scalars, NULL};
    const blst_p1_affine *points_arg[2] = {p_affine, NULL};
    blst_p1s_mult_pippenger(out, points_arg, new_len, scalars_arg, BITS_PER_FIELD_ELEMENT, scratch);
    ret = C_KZG_OK;

out:
    c_kzg_free(scratch);
    c_kzg_free(p_filtered);
    c_kzg_free(p_affine);
    c_kzg_free(scalars);
    return ret;
}

/**
 * Compute and return [ x^0, x^1, ..., x^{n-1} ].
 *
 * @param[out] out The array to store the powers
 * @param[in]  x   The field element to raise to powers
 * @param[in]  n   The number of powers to compute
 *
 * @remark `out` is left untouched if `n == 0`.
 */
static void compute_powers(fr_t *out, const fr_t *x, uint64_t n) {
    fr_t current_power = FR_ONE;
    for (uint64_t i = 0; i < n; i++) {
        out[i] = current_power;
        blst_fr_mul(&current_power, &current_power, x);
    }
}

////////////////////////////////////////////////////////////////////////////////////////////////////
// Polynomials Functions
////////////////////////////////////////////////////////////////////////////////////////////////////

/**
 * Evaluate a polynomial in evaluation form at a given point.
 *
 * @param[out] out The result of the evaluation
 * @param[in]  p   The polynomial in evaluation form
 * @param[in]  x   The point to evaluate the polynomial at
 * @param[in]  s   The trusted setup
 */
static C_KZG_RET evaluate_polynomial_in_evaluation_form(
    fr_t *out, const Polynomial *p, const fr_t *x, const KZGSettings *s
) {
    C_KZG_RET ret;
    fr_t tmp;
    fr_t *inverses_in = NULL;
    fr_t *inverses = NULL;
    uint64_t i;
    const fr_t *roots_of_unity = s->roots_of_unity;

    ret = new_fr_array(&inverses_in, FIELD_ELEMENTS_PER_BLOB);
    if (ret != C_KZG_OK) goto out;
    ret = new_fr_array(&inverses, FIELD_ELEMENTS_PER_BLOB);
    if (ret != C_KZG_OK) goto out;

    for (i = 0; i < FIELD_ELEMENTS_PER_BLOB; i++) {
        /*
         * If the point to evaluate at is one of the evaluation points by which the polynomial is
         * given, we can just return the result directly.  Note that special-casing this is
         * necessary, as the formula below would divide by zero otherwise.
         */
        if (fr_equal(x, &roots_of_unity[i])) {
            *out = p->evals[i];
            ret = C_KZG_OK;
            goto out;
        }
        blst_fr_sub(&inverses_in[i], x, &roots_of_unity[i]);
    }

    ret = fr_batch_inv(inverses, inverses_in, FIELD_ELEMENTS_PER_BLOB);
    if (ret != C_KZG_OK) goto out;

    *out = FR_ZERO;
    for (i = 0; i < FIELD_ELEMENTS_PER_BLOB; i++) {
        blst_fr_mul(&tmp, &inverses[i], &roots_of_unity[i]);
        blst_fr_mul(&tmp, &tmp, &p->evals[i]);
        blst_fr_add(out, out, &tmp);
    }
    fr_from_uint64(&tmp, FIELD_ELEMENTS_PER_BLOB);
    fr_div(out, out, &tmp);
    fr_pow(&tmp, x, FIELD_ELEMENTS_PER_BLOB);
    blst_fr_sub(&tmp, &tmp, &FR_ONE);
    blst_fr_mul(out, out, &tmp);

out:
    c_kzg_free(inverses_in);
    c_kzg_free(inverses);
    return ret;
}

////////////////////////////////////////////////////////////////////////////////////////////////////
// KZG Functions
////////////////////////////////////////////////////////////////////////////////////////////////////

/**
 * Compute a KZG commitment from a polynomial.
 *
 * @param[out] out The resulting commitment
 * @param[in]  p   The polynomial to commit to
 * @param[in]  s   The trusted setup
 */
static C_KZG_RET poly_to_kzg_commitment(g1_t *out, const Polynomial *p, const KZGSettings *s) {
    return g1_lincomb_fast(
        out, s->g1_values_lagrange_brp, (const fr_t *)(&p->evals), FIELD_ELEMENTS_PER_BLOB
    );
}

/**
 * Convert a blob to a KZG commitment.
 *
 * @param[out] out  The resulting commitment
 * @param[in]  blob The blob representing the polynomial to be committed to
 * @param[in]  s    The trusted setup
 */
C_KZG_RET blob_to_kzg_commitment(KZGCommitment *out, const Blob *blob, const KZGSettings *s) {
    C_KZG_RET ret;
    Polynomial p;
    g1_t commitment;

    ret = blob_to_polynomial(&p, blob);
    if (ret != C_KZG_OK) return ret;
    ret = poly_to_kzg_commitment(&commitment, &p, s);
    if (ret != C_KZG_OK) return ret;
    bytes_from_g1(out, &commitment);
    return C_KZG_OK;
}

/* Forward function declaration */
static C_KZG_RET verify_kzg_proof_impl(
    bool *ok,
    const g1_t *commitment,
    const fr_t *z,
    const fr_t *y,
    const g1_t *proof,
    const KZGSettings *s
);

/**
 * Verify a KZG proof claiming that `p(z) == y`.
 *
 * @param[out] ok         True if the proofs are valid, otherwise false
 * @param[in]  commitment The KZG commitment corresponding to poly p(x)
 * @param[in]  z          The evaluation point
 * @param[in]  y          The claimed evaluation result
 * @param[in]  kzg_proof  The KZG proof
 * @param[in]  s          The trusted setup
 */
C_KZG_RET verify_kzg_proof(
    bool *ok,
    const Bytes48 *commitment_bytes,
    const Bytes32 *z_bytes,
    const Bytes32 *y_bytes,
    const Bytes48 *proof_bytes,
    const KZGSettings *s
) {
    C_KZG_RET ret;
    fr_t z_fr, y_fr;
    g1_t commitment_g1, proof_g1;

    *ok = false;

    /* Convert untrusted inputs to trusted inputs */
    ret = bytes_to_kzg_commitment(&commitment_g1, commitment_bytes);
    if (ret != C_KZG_OK) return ret;
    ret = bytes_to_bls_field(&z_fr, z_bytes);
    if (ret != C_KZG_OK) return ret;
    ret = bytes_to_bls_field(&y_fr, y_bytes);
    if (ret != C_KZG_OK) return ret;
    ret = bytes_to_kzg_proof(&proof_g1, proof_bytes);
    if (ret != C_KZG_OK) return ret;

    /* Call helper to do pairings check */
    return verify_kzg_proof_impl(ok, &commitment_g1, &z_fr, &y_fr, &proof_g1, s);
}

/**
 * Helper function: Verify KZG proof claiming that `p(z) == y`.
 *
 * Given a `commitment` to a polynomial, a `proof` for `z`, and the claimed value `y` at `z`, verify
 * the claim.
 *
 * @param[out]  ok          True if the proof is valid, otherwise false
 * @param[in]   commitment  The commitment to a polynomial
 * @param[in]   z           The point at which the proof is to be opened
 * @param[in]   y           The claimed value of the polynomial at `z`
 * @param[in]   proof       A proof of the value of the polynomial at `z`
 * @param[in]   s           The trusted setup
 */
static C_KZG_RET verify_kzg_proof_impl(
    bool *ok,
    const g1_t *commitment,
    const fr_t *z,
    const fr_t *y,
    const g1_t *proof,
    const KZGSettings *s
) {
    g2_t x_g2, X_minus_z;
    g1_t y_g1, P_minus_y;

    /* Calculate: X_minus_z */
    g2_mul(&x_g2, blst_p2_generator(), z);
    g2_sub(&X_minus_z, &s->g2_values_monomial[1], &x_g2);

    /* Calculate: P_minus_y */
    g1_mul(&y_g1, blst_p1_generator(), y);
    g1_sub(&P_minus_y, commitment, &y_g1);

    /* Verify: P - y = Q * (X - z) */
    *ok = pairings_verify(&P_minus_y, blst_p2_generator(), proof, &X_minus_z);

    return C_KZG_OK;
}

/* Forward function declaration */
static C_KZG_RET compute_kzg_proof_impl(
    KZGProof *proof_out,
    fr_t *y_out,
    const Polynomial *polynomial,
    const fr_t *z,
    const KZGSettings *s
);

/**
 * Compute KZG proof for polynomial in Lagrange form at position z.
 *
 * @param[out] proof_out The combined proof as a single G1 element
 * @param[out] y_out     The evaluation of the polynomial at the evaluation point z
 * @param[in]  blob      The blob (polynomial) to generate a proof for
 * @param[in]  z         The generator z-value for the evaluation points
 * @param[in]  s         The trusted setup
 */
C_KZG_RET compute_kzg_proof(
    KZGProof *proof_out,
    Bytes32 *y_out,
    const Blob *blob,
    const Bytes32 *z_bytes,
    const KZGSettings *s
) {
    C_KZG_RET ret;
    Polynomial polynomial;
    fr_t frz, fry;

    ret = blob_to_polynomial(&polynomial, blob);
    if (ret != C_KZG_OK) goto out;
    ret = bytes_to_bls_field(&frz, z_bytes);
    if (ret != C_KZG_OK) goto out;
    ret = compute_kzg_proof_impl(proof_out, &fry, &polynomial, &frz, s);
    if (ret != C_KZG_OK) goto out;
    bytes_from_bls_field(y_out, &fry);

out:
    return ret;
}

/**
 * Helper function for compute_kzg_proof() and compute_blob_kzg_proof().
 *
 * @param[out] proof_out  The combined proof as a single G1 element
 * @param[out] y_out      The evaluation of the polynomial at the evaluation point z
 * @param[in]  polynomial The polynomial in Lagrange form
 * @param[in]  z          The evaluation point
 * @param[in]  s          The trusted setup
 */
static C_KZG_RET compute_kzg_proof_impl(
    KZGProof *proof_out,
    fr_t *y_out,
    const Polynomial *polynomial,
    const fr_t *z,
    const KZGSettings *s
) {
    C_KZG_RET ret;
    fr_t *inverses_in = NULL;
    fr_t *inverses = NULL;

    ret = evaluate_polynomial_in_evaluation_form(y_out, polynomial, z, s);
    if (ret != C_KZG_OK) goto out;

    fr_t tmp;
    Polynomial q;
    const fr_t *roots_of_unity = s->roots_of_unity;
    uint64_t i;
    /* m != 0 indicates that the evaluation point z equals root_of_unity[m-1] */
    uint64_t m = 0;

    ret = new_fr_array(&inverses_in, FIELD_ELEMENTS_PER_BLOB);
    if (ret != C_KZG_OK) goto out;
    ret = new_fr_array(&inverses, FIELD_ELEMENTS_PER_BLOB);
    if (ret != C_KZG_OK) goto out;

    for (i = 0; i < FIELD_ELEMENTS_PER_BLOB; i++) {
        if (fr_equal(z, &roots_of_unity[i])) {
            /* We are asked to compute a KZG proof inside the domain */
            m = i + 1;
            inverses_in[i] = FR_ONE;
            continue;
        }
        // (p_i - y) / (ω_i - z)
        blst_fr_sub(&q.evals[i], &polynomial->evals[i], y_out);
        blst_fr_sub(&inverses_in[i], &roots_of_unity[i], z);
    }

    ret = fr_batch_inv(inverses, inverses_in, FIELD_ELEMENTS_PER_BLOB);
    if (ret != C_KZG_OK) goto out;

    for (i = 0; i < FIELD_ELEMENTS_PER_BLOB; i++) {
        blst_fr_mul(&q.evals[i], &q.evals[i], &inverses[i]);
    }

    if (m != 0) { /* ω_{m-1} == z */
        q.evals[--m] = FR_ZERO;
        for (i = 0; i < FIELD_ELEMENTS_PER_BLOB; i++) {
            if (i == m) continue;
            /* Build denominator: z * (z - ω_i) */
            blst_fr_sub(&tmp, z, &roots_of_unity[i]);
            blst_fr_mul(&inverses_in[i], &tmp, z);
        }

        ret = fr_batch_inv(inverses, inverses_in, FIELD_ELEMENTS_PER_BLOB);
        if (ret != C_KZG_OK) goto out;

        for (i = 0; i < FIELD_ELEMENTS_PER_BLOB; i++) {
            if (i == m) continue;
            /* Build numerator: ω_i * (p_i - y) */
            blst_fr_sub(&tmp, &polynomial->evals[i], y_out);
            blst_fr_mul(&tmp, &tmp, &roots_of_unity[i]);
            /* Do the division: (p_i - y) * ω_i / (z * (z - ω_i)) */
            blst_fr_mul(&tmp, &tmp, &inverses[i]);
            blst_fr_add(&q.evals[m], &q.evals[m], &tmp);
        }
    }

    g1_t out_g1;
    ret = g1_lincomb_fast(
        &out_g1, s->g1_values_lagrange_brp, (const fr_t *)(&q.evals), FIELD_ELEMENTS_PER_BLOB
    );
    if (ret != C_KZG_OK) goto out;

    bytes_from_g1(proof_out, &out_g1);

out:
    c_kzg_free(inverses_in);
    c_kzg_free(inverses);
    return ret;
}

/**
 * Given a blob and a commitment, return the KZG proof that is used to verify it against the
 * commitment. This function does not verify that the commitment is correct with respect to the
 * blob.
 *
 * @param[out] out              The resulting proof
 * @param[in]  blob             A blob
 * @param[in]  commitment_bytes Commitment to verify
 * @param[in]  s                The trusted setup
 */
C_KZG_RET compute_blob_kzg_proof(
    KZGProof *out, const Blob *blob, const Bytes48 *commitment_bytes, const KZGSettings *s
) {
    C_KZG_RET ret;
    Polynomial polynomial;
    g1_t commitment_g1;
    fr_t evaluation_challenge_fr;
    fr_t y;

    /* Do conversions first to fail fast, compute_challenge is expensive */
    ret = bytes_to_kzg_commitment(&commitment_g1, commitment_bytes);
    if (ret != C_KZG_OK) goto out;
    ret = blob_to_polynomial(&polynomial, blob);
    if (ret != C_KZG_OK) goto out;

    /* Compute the challenge for the given blob/commitment */
    compute_challenge(&evaluation_challenge_fr, blob, &commitment_g1);

    /* Call helper function to compute proof and y */
    ret = compute_kzg_proof_impl(out, &y, &polynomial, &evaluation_challenge_fr, s);
    if (ret != C_KZG_OK) goto out;

out:
    return ret;
}

/**
 * Given a blob and its proof, verify that it corresponds to the provided commitment.
 *
 * @param[out] ok               True if the proofs are valid, otherwise false
 * @param[in]  blob             Blob to verify
 * @param[in]  commitment_bytes Commitment to verify
 * @param[in]  proof_bytes      Proof used for verification
 * @param[in]  s                The trusted setup
 */
C_KZG_RET verify_blob_kzg_proof(
    bool *ok,
    const Blob *blob,
    const Bytes48 *commitment_bytes,
    const Bytes48 *proof_bytes,
    const KZGSettings *s
) {
    C_KZG_RET ret;
    Polynomial polynomial;
    fr_t evaluation_challenge_fr, y_fr;
    g1_t commitment_g1, proof_g1;

    *ok = false;

    /* Do conversions first to fail fast, compute_challenge is expensive */
    ret = bytes_to_kzg_commitment(&commitment_g1, commitment_bytes);
    if (ret != C_KZG_OK) return ret;
    ret = blob_to_polynomial(&polynomial, blob);
    if (ret != C_KZG_OK) return ret;
    ret = bytes_to_kzg_proof(&proof_g1, proof_bytes);
    if (ret != C_KZG_OK) return ret;

    /* Compute challenge for the blob/commitment */
    compute_challenge(&evaluation_challenge_fr, blob, &commitment_g1);

    /* Evaluate challenge to get y */
    ret = evaluate_polynomial_in_evaluation_form(&y_fr, &polynomial, &evaluation_challenge_fr, s);
    if (ret != C_KZG_OK) return ret;

    /* Call helper to do pairings check */
    return verify_kzg_proof_impl(ok, &commitment_g1, &evaluation_challenge_fr, &y_fr, &proof_g1, s);
}

/**
 * Compute random linear combination challenge scalars for batch verification.
 *
 * @param[out]  r_powers_out   The output challenges
 * @param[in]   commitments_g1 The input commitments
 * @param[in]   zs_fr          The input evaluation points
 * @param[in]   ys_fr          The input evaluation results
 * @param[in]   proofs_g1      The input proofs
 */
static C_KZG_RET compute_r_powers_for_verify_kzg_proof_batch(
    fr_t *r_powers_out,
    const g1_t *commitments_g1,
    const fr_t *zs_fr,
    const fr_t *ys_fr,
    const g1_t *proofs_g1,
    size_t n
) {
    C_KZG_RET ret;
    uint8_t *bytes = NULL;
    Bytes32 r_bytes;
    fr_t r;

    size_t input_size = DOMAIN_STR_LENGTH + sizeof(uint64_t) + sizeof(uint64_t) +
                        (n * (BYTES_PER_COMMITMENT + 2 * BYTES_PER_FIELD_ELEMENT + BYTES_PER_PROOF)
                        );
    ret = c_kzg_malloc((void **)&bytes, input_size);
    if (ret != C_KZG_OK) goto out;

    /* Pointer tracking `bytes` for writing on top of it */
    uint8_t *offset = bytes;

    /* Copy domain separator */
    memcpy(offset, RANDOM_CHALLENGE_DOMAIN_VERIFY_BLOB_KZG_PROOF_BATCH, DOMAIN_STR_LENGTH);
    offset += DOMAIN_STR_LENGTH;

    /* Copy degree of the polynomial */
    bytes_from_uint64(offset, FIELD_ELEMENTS_PER_BLOB);
    offset += sizeof(uint64_t);

    /* Copy number of commitments */
    bytes_from_uint64(offset, n);
    offset += sizeof(uint64_t);

    for (size_t i = 0; i < n; i++) {
        /* Copy commitment */
        bytes_from_g1((Bytes48 *)offset, &commitments_g1[i]);
        offset += BYTES_PER_COMMITMENT;

        /* Copy z */
        bytes_from_bls_field((Bytes32 *)offset, &zs_fr[i]);
        offset += BYTES_PER_FIELD_ELEMENT;

        /* Copy y */
        bytes_from_bls_field((Bytes32 *)offset, &ys_fr[i]);
        offset += BYTES_PER_FIELD_ELEMENT;

        /* Copy proof */
        bytes_from_g1((Bytes48 *)offset, &proofs_g1[i]);
        offset += BYTES_PER_PROOF;
    }

    /* Now let's create the challenge! */
    blst_sha256(r_bytes.bytes, bytes, input_size);
    hash_to_bls_field(&r, &r_bytes);

    compute_powers(r_powers_out, &r, n);

    /* Make sure we wrote the entire buffer */
    assert(offset == bytes + input_size);

out:
    c_kzg_free(bytes);
    return ret;
}

/**
 * Helper function for verify_blob_kzg_proof_batch(): actually perform the verification.
 *
 * @param[out] ok             True if the proofs are valid, otherwise false
 * @param[in]  commitments_g1 Array of commitments to verify
 * @param[in]  zs_fr          Array of evaluation points for the KZG proofs
 * @param[in]  ys_fr          Array of evaluation results for the KZG proofs
 * @param[in]  proofs_g1      Array of proofs used for verification
 * @param[in]  n              The number of blobs/commitments/proofs
 * @param[in]  s              The trusted setup
 *
 * @remark This function only works for `n > 0`.
 * @remark This function assumes that `n` is trusted and that all input arrays contain `n` elements.
 * `n` should be the actual size of the arrays and not read off a length field in the protocol.
 */
static C_KZG_RET verify_kzg_proof_batch(
    bool *ok,
    const g1_t *commitments_g1,
    const fr_t *zs_fr,
    const fr_t *ys_fr,
    const g1_t *proofs_g1,
    size_t n,
    const KZGSettings *s
) {
    C_KZG_RET ret;
    g1_t proof_lincomb, proof_z_lincomb, C_minus_y_lincomb, rhs_g1;
    fr_t *r_powers = NULL;
    g1_t *C_minus_y = NULL;
    fr_t *r_times_z = NULL;

    assert(n > 0);

    *ok = false;

    /* First let's allocate our arrays */
    ret = new_fr_array(&r_powers, n);
    if (ret != C_KZG_OK) goto out;
    ret = new_g1_array(&C_minus_y, n);
    if (ret != C_KZG_OK) goto out;
    ret = new_fr_array(&r_times_z, n);
    if (ret != C_KZG_OK) goto out;

    /* Compute the random lincomb challenges */
    ret = compute_r_powers_for_verify_kzg_proof_batch(
        r_powers, commitments_g1, zs_fr, ys_fr, proofs_g1, n
    );
    if (ret != C_KZG_OK) goto out;

    /* Compute \sum r^i * Proof_i */
    g1_lincomb_naive(&proof_lincomb, proofs_g1, r_powers, n);

    for (size_t i = 0; i < n; i++) {
        g1_t ys_encrypted;
        /* Get [y_i] */
        g1_mul(&ys_encrypted, blst_p1_generator(), &ys_fr[i]);
        /* Get C_i - [y_i] */
        g1_sub(&C_minus_y[i], &commitments_g1[i], &ys_encrypted);
        /* Get r^i * z_i */
        blst_fr_mul(&r_times_z[i], &r_powers[i], &zs_fr[i]);
    }

    /* Get \sum r^i z_i Proof_i */
    g1_lincomb_naive(&proof_z_lincomb, proofs_g1, r_times_z, n);
    /* Get \sum r^i (C_i - [y_i]) */
    g1_lincomb_naive(&C_minus_y_lincomb, C_minus_y, r_powers, n);
    /* Get C_minus_y_lincomb + proof_z_lincomb */
    blst_p1_add_or_double(&rhs_g1, &C_minus_y_lincomb, &proof_z_lincomb);

    /* Do the pairing check! */
    *ok = pairings_verify(&proof_lincomb, &s->g2_values_monomial[1], &rhs_g1, blst_p2_generator());

out:
    c_kzg_free(r_powers);
    c_kzg_free(C_minus_y);
    c_kzg_free(r_times_z);
    return ret;
}

/**
 * Given a list of blobs and blob KZG proofs, verify that they correspond to the provided
 * commitments.
 *
 * @param[out] ok                True if the proofs are valid, otherwise false
 * @param[in]  blobs             Array of blobs to verify
 * @param[in]  commitments_bytes Array of commitments to verify
 * @param[in]  proofs_bytes      Array of proofs used for verification
 * @param[in]  n                 The number of blobs/commitments/proofs
 * @param[in]  s                 The trusted setup
 *
 * @remark This function accepts if called with `n==0`.
 * @remark This function assumes that `n` is trusted and that all input arrays contain `n` elements.
 * `n` should be the actual size of the arrays and not read off a length field in the protocol.
 */
C_KZG_RET verify_blob_kzg_proof_batch(
    bool *ok,
    const Blob *blobs,
    const Bytes48 *commitments_bytes,
    const Bytes48 *proofs_bytes,
    size_t n,
    const KZGSettings *s
) {
    C_KZG_RET ret;
    g1_t *commitments_g1 = NULL;
    g1_t *proofs_g1 = NULL;
    fr_t *evaluation_challenges_fr = NULL;
    fr_t *ys_fr = NULL;

    /* Exit early if we are given zero blobs */
    if (n == 0) {
        *ok = true;
        return C_KZG_OK;
    }

    /* For a single blob, just do a regular single verification */
    if (n == 1) {
        return verify_blob_kzg_proof(ok, &blobs[0], &commitments_bytes[0], &proofs_bytes[0], s);
    }

    /* We will need a bunch of arrays to store our objects... */
    ret = new_g1_array(&commitments_g1, n);
    if (ret != C_KZG_OK) goto out;
    ret = new_g1_array(&proofs_g1, n);
    if (ret != C_KZG_OK) goto out;
    ret = new_fr_array(&evaluation_challenges_fr, n);
    if (ret != C_KZG_OK) goto out;
    ret = new_fr_array(&ys_fr, n);
    if (ret != C_KZG_OK) goto out;

    for (size_t i = 0; i < n; i++) {
        Polynomial polynomial;

        /* Convert each commitment to a g1 point */
        ret = bytes_to_kzg_commitment(&commitments_g1[i], &commitments_bytes[i]);
        if (ret != C_KZG_OK) goto out;

        /* Convert each blob from bytes to a poly */
        ret = blob_to_polynomial(&polynomial, &blobs[i]);
        if (ret != C_KZG_OK) goto out;

        compute_challenge(&evaluation_challenges_fr[i], &blobs[i], &commitments_g1[i]);

        ret = evaluate_polynomial_in_evaluation_form(
            &ys_fr[i], &polynomial, &evaluation_challenges_fr[i], s
        );
        if (ret != C_KZG_OK) goto out;

        ret = bytes_to_kzg_proof(&proofs_g1[i], &proofs_bytes[i]);
        if (ret != C_KZG_OK) goto out;
    }

    ret = verify_kzg_proof_batch(
        ok, commitments_g1, evaluation_challenges_fr, ys_fr, proofs_g1, n, s
    );

out:
    c_kzg_free(commitments_g1);
    c_kzg_free(proofs_g1);
    c_kzg_free(evaluation_challenges_fr);
    c_kzg_free(ys_fr);
    return ret;
}

////////////////////////////////////////////////////////////////////////////////////////////////////
// FFT for G1 points
////////////////////////////////////////////////////////////////////////////////////////////////////

/**
 * Utility function to test whether the argument is a power of two.
 *
 * @param[in] n The number to test
 *
 * @return True if `n` is zero or a power of two, otherwise false.
 *
 * @remark This method returns true for is_power_of_two(0) which is a bit weird, but not an issue in
 * the contexts in which we use it.
 *
 */
static bool is_power_of_two(uint64_t n) {
    return (n & (n - 1)) == 0;
}

/**
 * Fast Fourier Transform.
 *
 * Recursively divide and conquer.
 *
 * @param[out] out          The results (length `n`)
 * @param[in]  in           The input data (length `n * stride`)
 * @param[in]  stride       The input data stride
 * @param[in]  roots        Roots of unity (length `n * roots_stride`)
 * @param[in]  roots_stride The stride interval among the roots of unity
 * @param[in]  n            Length of the FFT, must be a power of two
 */
static void fft_g1_fast(
    g1_t *out, const g1_t *in, uint64_t stride, const fr_t *roots, uint64_t roots_stride, uint64_t n
) {
    g1_t y_times_root;
    uint64_t half = n / 2;
    if (half > 0) { /* Tunable parameter */
        fft_g1_fast(out, in, stride * 2, roots, roots_stride * 2, half);
        fft_g1_fast(out + half, in + stride, stride * 2, roots, roots_stride * 2, half);
        for (uint64_t i = 0; i < half; i++) {
            /* If the point is infinity, we can skip the calculation */
            if (blst_p1_is_inf(&out[i + half])) {
                out[i + half] = out[i];
            } else {
                /* If the scalar is one, we can skip the multiplication */
                if (fr_is_one(&roots[i * roots_stride])) {
                    y_times_root = out[i + half];
                } else {
                    g1_mul(&y_times_root, &out[i + half], &roots[i * roots_stride]);
                }
                g1_sub(&out[i + half], &out[i], &y_times_root);
                blst_p1_add_or_double(&out[i], &out[i], &y_times_root);
            }
        }
    } else {
        *out = *in;
    }
}

/**
 * The entry point for forward FFT over G1 points.
 *
 * @param[out]  out The results (array of length n)
 * @param[in]   in  The input data (array of length n)
 * @param[in]   n   Length of the arrays
 * @param[in]   s   The trusted setup
 *
 * @remark The array lengths must be a power of two.
 * @remark Use ifft_g1() for inverse transformation.
 */
C_KZG_RET fft_g1(g1_t *out, const g1_t *in, size_t n, const KZGSettings *s) {
    /* Ensure the length is valid */
    if (n > s->max_width || !is_power_of_two(n)) {
        return C_KZG_BADARGS;
    }

    uint64_t stride = s->max_width / n;
    fft_g1_fast(out, in, 1, s->expanded_roots_of_unity, stride, n);

    return C_KZG_OK;
}

/**
 * The entry point for inverse FFT over G1 points.
 *
 * @param[out]  out The results (array of length n)
 * @param[in]   in  The input data (array of length n)
 * @param[in]   n   Length of the arrays
 * @param[in]   s   The trusted setup
 *
 * @remark The array lengths must be a power of two.
 * @remark Use fft_g1() for forward transformation.
 */
C_KZG_RET ifft_g1(g1_t *out, const g1_t *in, size_t n, const KZGSettings *s) {
    /* Ensure the length is valid */
    if (n > s->max_width || !is_power_of_two(n)) {
        return C_KZG_BADARGS;
    }

    uint64_t stride = s->max_width / n;
    fft_g1_fast(out, in, 1, s->reverse_roots_of_unity, stride, n);

    fr_t inv_len;
    fr_from_uint64(&inv_len, n);
    blst_fr_eucl_inverse(&inv_len, &inv_len);
    for (uint64_t i = 0; i < n; i++) {
        g1_mul(&out[i], &out[i], &inv_len);
    }

    return C_KZG_OK;
}

////////////////////////////////////////////////////////////////////////////////////////////////////
// Trusted Setup Functions
////////////////////////////////////////////////////////////////////////////////////////////////////

/**
 * Reverse the bit order in a 32-bit integer.
 *
 * @param[in]   n   The integer to be reversed
 *
 * @return An integer with the bits of `n` reversed.
 */
static uint32_t reverse_bits(uint32_t n) {
    uint32_t result = 0;
    for (int i = 0; i < 32; ++i) {
        result <<= 1;
        result |= (n & 1);
        n >>= 1;
    }
    return result;
}

/**
 * Calculate log base two of a power of two.
 *
 * @param[in] n The power of two
 *
 * @return The log base two of n.
 *
 * @remark In other words, the bit index of the one bit.
 * @remark Works only for n a power of two, and only for n up to 2^31.
 * @remark Not the fastest implementation, but it doesn't need to be fast.
 */
static int log2_pow2(uint32_t n) {
    int position = 0;
    while (n >>= 1)
        position++;
    return position;
}

/**
 * Reverse the low-order bits in a 32-bit integer.
 *
 * @param[in]   n       To reverse `b` bits, set `n = 2 ^ b`
 * @param[in]   value   The bits to be reversed
 *
 * @return The reversal of the lowest log_2(n) bits of the input value.
 *
 * @remark n must be a power of two.
 */
static uint32_t reverse_bits_limited(uint32_t n, uint32_t value) {
    size_t unused_bit_len = 32 - log2_pow2(n);
    return reverse_bits(value) >> unused_bit_len;
}

/**
 * Reorder an array in reverse bit order of its indices.
 *
 * @param[in,out] values The array, which is re-ordered in-place
 * @param[in]     size   The size in bytes of an element of the array
 * @param[in]     n      The length of the array, must be a power of two
 *                       strictly greater than 1 and less than 2^32.
 *
 * @remark Operates in-place on the array.
 * @remark Can handle arrays of any type: provide the element size in `size`.
 * @remark This means that `input[n] == output[n']`, where input and output denote the input and
 * output array and n' is obtained from n by bit-reversing n. As opposed to reverse_bits, this
 * bit-reversal operates on log2(n)-bit numbers.
 */
static C_KZG_RET bit_reversal_permutation(void *values, size_t size, uint64_t n) {
    C_KZG_RET ret;
    byte *tmp = NULL;
    byte *v = values;

    /* Some sanity checks */
    if (n < 2 || n >= UINT32_MAX || !is_power_of_two(n)) {
        ret = C_KZG_BADARGS;
        goto out;
    }

    /* Scratch space for swapping an entry of the values array */
    ret = c_kzg_malloc((void **)&tmp, size);
    if (ret != C_KZG_OK) goto out;

    /* Reorder elements */
    int unused_bit_len = 32 - log2_pow2(n);
    for (uint32_t i = 0; i < n; i++) {
        uint32_t r = reverse_bits(i) >> unused_bit_len;
        if (r > i) {
            /* Swap the two elements */
            memcpy(tmp, v + (i * size), size);
            memcpy(v + (i * size), v + (r * size), size);
            memcpy(v + (r * size), tmp, size);
        }
    }

out:
    c_kzg_free(tmp);
    return ret;
}

/**
 * Generate powers of a root of unity in the field.
 *
 * @param[out] out   The roots of unity (length `width + 1`)
 * @param[in]  root  A root of unity
 * @param[in]  width One less than the size of `out`
 *
 * @remark `root` must be such that `root ^ width` is equal to one, but no smaller power of `root`
 * is equal to one.
 */
static C_KZG_RET expand_root_of_unity(fr_t *out, const fr_t *root, uint64_t width) {
    uint64_t i;

    /* We assume it's at least two */
    if (width < 2) {
        return C_KZG_BADARGS;
    }

    /* We know what these will be */
    out[0] = FR_ONE;
    out[1] = *root;

    /* Compute powers of root */
    for (i = 2; i <= width; i++) {
        blst_fr_mul(&out[i], &out[i - 1], root);
        if (fr_is_one(&out[i])) break;
    }

    /* We expect the last entry to be one */
    if (i != width || !fr_is_one(&out[width])) {
        return C_KZG_BADARGS;
    }

    return C_KZG_OK;
}

/**
 * Initialize the roots of unity.
 *
 * @param[out]  s   Pointer to KZGSettings
 */
static C_KZG_RET compute_roots_of_unity(KZGSettings *s) {
    C_KZG_RET ret;
    fr_t root_of_unity;

    uint32_t max_scale = 0;
    while ((1ULL << max_scale) < s->max_width)
        max_scale++;

    /* Ensure this element will exist */
    if (max_scale >= NUM_ELEMENTS(SCALE2_ROOT_OF_UNITY)) {
        return C_KZG_BADARGS;
    }

    /* Get the root of unity */
    blst_fr_from_uint64(&root_of_unity, SCALE2_ROOT_OF_UNITY[max_scale]);

    /* Populate the roots of unity */
    ret = expand_root_of_unity(s->expanded_roots_of_unity, &root_of_unity, s->max_width);
    if (ret != C_KZG_OK) goto out;

    /* Copy all but the last root to the roots of unity */
    memcpy(s->roots_of_unity, s->expanded_roots_of_unity, sizeof(fr_t) * s->max_width);

    /* Permute the roots of unity */
    ret = bit_reversal_permutation(s->roots_of_unity, sizeof(fr_t), s->max_width);
    if (ret != C_KZG_OK) goto out;

    /* Populate reverse roots of unity */
    for (uint64_t i = 0; i <= s->max_width; i++) {
        s->reverse_roots_of_unity[i] = s->expanded_roots_of_unity[s->max_width - i];
    }

out:
    return ret;
}

/**
 * Free a trusted setup (KZGSettings).
 *
 * @param[in] s The trusted setup to free
 *
 * @remark This does nothing if `s` is NULL.
 */
void free_trusted_setup(KZGSettings *s) {
    if (s == NULL) return;
    s->max_width = 0;
    c_kzg_free(s->roots_of_unity);
    c_kzg_free(s->expanded_roots_of_unity);
    c_kzg_free(s->reverse_roots_of_unity);
    c_kzg_free(s->g1_values_monomial);
    c_kzg_free(s->g1_values_lagrange_brp);
    c_kzg_free(s->g2_values_monomial);

    /*
     * If for whatever reason we accidentally call free_trusted_setup() on an uninitialized
     * structure, we don't want to deference these 2d arrays.  Without these NULL checks, it's
     * possible for there to be a segmentation fault via null pointer dereference.
     */
    if (s->x_ext_fft_columns != NULL) {
        for (size_t i = 0; i < CELLS_PER_EXT_BLOB; i++) {
            c_kzg_free(s->x_ext_fft_columns[i]);
        }
    }
    if (s->tables != NULL) {
        for (size_t i = 0; i < CELLS_PER_EXT_BLOB; i++) {
            c_kzg_free(s->tables[i]);
        }
    }
    c_kzg_free(s->x_ext_fft_columns);
    c_kzg_free(s->tables);
    s->wbits = 0;
    s->scratch_size = 0;
}

/**
 * The first part of the Toeplitz matrix multiplication algorithm: the Fourier transform of the
 * vector x extended.
 *
 * @param[out]  out The FFT of the extension of x, size n * 2
 * @param[in]   x   The input vector, size n
 * @param[in]   n   The length of the input vector x
 * @param[in]   s   The trusted setup
 */
static C_KZG_RET toeplitz_part_1(g1_t *out, const g1_t *x, size_t n, const KZGSettings *s) {
    C_KZG_RET ret;
    size_t n2 = n * 2;
    g1_t *x_ext;

    /* Create extended array of points */
    ret = new_g1_array(&x_ext, n2);
    if (ret != C_KZG_OK) goto out;

    /* Copy x & extend with zero */
    for (size_t i = 0; i < n; i++) {
        x_ext[i] = x[i];
    }
    for (size_t i = n; i < n2; i++) {
        x_ext[i] = G1_IDENTITY;
    }

    /* Peform forward transformation */
    ret = fft_g1(out, x_ext, n2, s);
    if (ret != C_KZG_OK) goto out;

out:
    c_kzg_free(x_ext);
    return ret;
}

/**
 * Initialize fields for FK20 multi-proof computations.
 *
 * @param[out]  s   Pointer to KZGSettings to initialize
 */
static C_KZG_RET init_fk20_multi_settings(KZGSettings *s) {
    C_KZG_RET ret;
    uint64_t n, k, k2;
    g1_t *x = NULL;
    g1_t *points = NULL;
    blst_p1_affine *p_affine = NULL;
    bool precompute = s->wbits != 0;

    n = s->max_width / 2;
    k = n / FIELD_ELEMENTS_PER_CELL;
    k2 = 2 * k;

    if (FIELD_ELEMENTS_PER_CELL >= NUM_G2_POINTS) {
        ret = C_KZG_BADARGS;
        goto out;
    }

    /* Allocate space for arrays */
    ret = new_g1_array(&x, k);
    if (ret != C_KZG_OK) goto out;
    ret = new_g1_array(&points, k2);
    if (ret != C_KZG_OK) goto out;

    /* Allocate space for array of pointers, this is a 2D array */
    ret = c_kzg_calloc((void **)&s->x_ext_fft_columns, k2, sizeof(void *));
    if (ret != C_KZG_OK) goto out;
    for (size_t i = 0; i < k2; i++) {
        ret = new_g1_array(&s->x_ext_fft_columns[i], FIELD_ELEMENTS_PER_CELL);
        if (ret != C_KZG_OK) goto out;
    }

    for (size_t offset = 0; offset < FIELD_ELEMENTS_PER_CELL; offset++) {
        /* Compute x, sections of the g1 values */
        size_t start = n - FIELD_ELEMENTS_PER_CELL - 1 - offset;
        for (size_t i = 0; i < k - 1; i++) {
            size_t j = start - i * FIELD_ELEMENTS_PER_CELL;
            x[i] = s->g1_values_monomial[j];
        }
        x[k - 1] = G1_IDENTITY;

        /* Compute points, the fft of an extended x */
        ret = toeplitz_part_1(points, x, k, s);
        if (ret != C_KZG_OK) goto out;

        /* Reorganize from rows into columns */
        for (size_t row = 0; row < k2; row++) {
            s->x_ext_fft_columns[row][offset] = points[row];
        }
    }

    if (precompute) {
        /* Allocate space for precomputed tables */
        ret = c_kzg_calloc((void **)&s->tables, k2, sizeof(void *));
        if (ret != C_KZG_OK) goto out;

        /* Allocate space for points in affine representation */
        ret = c_kzg_calloc((void **)&p_affine, FIELD_ELEMENTS_PER_CELL, sizeof(blst_p1_affine));
        if (ret != C_KZG_OK) goto out;

        /* Calculate the size of each table, this can be re-used */
        size_t table_size = blst_p1s_mult_wbits_precompute_sizeof(
            s->wbits, FIELD_ELEMENTS_PER_CELL
        );

        for (size_t i = 0; i < k2; i++) {
            /* Transform the points to affine representation */
            const blst_p1 *p_arg[2] = {s->x_ext_fft_columns[i], NULL};
            blst_p1s_to_affine(p_affine, p_arg, FIELD_ELEMENTS_PER_CELL);
            const blst_p1_affine *points_arg[2] = {p_affine, NULL};

            /* Allocate space for the table */
            ret = c_kzg_malloc((void **)&s->tables[i], table_size);
            if (ret != C_KZG_OK) goto out;

            /* Compute table for fixed-base MSM */
            blst_p1s_mult_wbits_precompute(
                s->tables[i], s->wbits, points_arg, FIELD_ELEMENTS_PER_CELL
            );
        }

        /* Calculate the size of the scratch */
        s->scratch_size = blst_p1s_mult_wbits_scratch_sizeof(FIELD_ELEMENTS_PER_CELL);
    }

out:
    c_kzg_free(x);
    c_kzg_free(points);
    c_kzg_free(p_affine);
    return ret;
}

/**
 * Basic sanity check that the trusted setup was loaded in Lagrange form.
 *
 * @param[in] s  Pointer to the stored trusted setup data
 * @param[in] n1 Number of `g1` points in trusted_setup
 * @param[in] n2 Number of `g2` points in trusted_setup
 */
static C_KZG_RET is_trusted_setup_in_lagrange_form(const KZGSettings *s, size_t n1, size_t n2) {
    /* Trusted setup is too small; we can't work with this */
    if (n1 < 2 || n2 < 2) {
        return C_KZG_BADARGS;
    }

    /*
     * If the following pairing equation checks out:
     *     e(G1_SETUP[1], G2_SETUP[0]) ?= e(G1_SETUP[0], G2_SETUP[1])
     * then the trusted setup was loaded in monomial form.
     * If so, error out since we want the trusted setup in Lagrange form.
     */
    bool is_monomial_form = pairings_verify(
        &s->g1_values_lagrange_brp[1],
        &s->g2_values_monomial[0],
        &s->g1_values_lagrange_brp[0],
        &s->g2_values_monomial[1]
    );
    return is_monomial_form ? C_KZG_BADARGS : C_KZG_OK;
}

/**
 * Load trusted setup into a KZGSettings.
 *
 * @param[out]  out                     Pointer to the stored trusted setup
 * @param[in]   g1_monomial_bytes       Array of G1 points in monomial form
 * @param[in]   num_g1_monomial_bytes   Number of g1 monomial bytes
 * @param[in]   g1_lagrange_bytes       Array of G1 points in Lagrange form
 * @param[in]   num_g1_lagrange_bytes   Number of g1 Lagrange bytes
 * @param[in]   g2_monomial_bytes       Array of G2 points in monomial form
 * @param[in]   num_g2_monomial_bytes   Number of g2 monomial bytes
 * @param[in]   precompute              Configurable value between 0-15
 *
 * @remark Free afterwards use with free_trusted_setup().
 */
C_KZG_RET load_trusted_setup(
    KZGSettings *out,
    const uint8_t *g1_monomial_bytes,
    size_t num_g1_monomial_bytes,
    const uint8_t *g1_lagrange_bytes,
    size_t num_g1_lagrange_bytes,
    const uint8_t *g2_monomial_bytes,
    size_t num_g2_monomial_bytes,
    size_t precompute
) {
    C_KZG_RET ret;

    out->max_width = 0;
    out->roots_of_unity = NULL;
    out->expanded_roots_of_unity = NULL;
    out->reverse_roots_of_unity = NULL;
    out->g1_values_monomial = NULL;
    out->g1_values_lagrange_brp = NULL;
    out->g2_values_monomial = NULL;
    out->x_ext_fft_columns = NULL;
    out->tables = NULL;

    /* It seems that blst limits the input to 15 */
    if (precompute > 15) {
        ret = C_KZG_BADARGS;
        goto out_error;
    }

    /*
     * This is the window size for the windowed multiplication in proof generation. The larger wbits
     * is, the faster the MSM will be, but the size of the precomputed table will grow
     * exponentially. With 8 bits, the tables are 96 MiB; with 9 bits, the tables are 192 MiB and so
     * forth. From our testing, there are diminishing returns after 8 bits.
     */
    out->wbits = precompute;

    /* Sanity check in case this is called directly */
    if (num_g1_monomial_bytes != NUM_G1_POINTS * BYTES_PER_G1 ||
        num_g1_lagrange_bytes != NUM_G1_POINTS * BYTES_PER_G1 ||
        num_g2_monomial_bytes != NUM_G2_POINTS * BYTES_PER_G2) {
        ret = C_KZG_BADARGS;
        goto out_error;
    }

    /* 1<<max_scale is the smallest power of 2 >= n1 */
    uint32_t max_scale = 0;
    while ((1ULL << max_scale) < NUM_G1_POINTS)
        max_scale++;

    /* Set the max_width */
    out->max_width = 1ULL << max_scale;

    /* For DAS reconstruction */
    out->max_width *= 2;

    /* Allocate all of our arrays */
    ret = new_fr_array(&out->roots_of_unity, out->max_width);
    if (ret != C_KZG_OK) goto out_error;
    ret = new_fr_array(&out->expanded_roots_of_unity, out->max_width + 1);
    if (ret != C_KZG_OK) goto out_error;
    ret = new_fr_array(&out->reverse_roots_of_unity, out->max_width + 1);
    if (ret != C_KZG_OK) goto out_error;
    ret = new_g1_array(&out->g1_values_monomial, NUM_G1_POINTS);
    if (ret != C_KZG_OK) goto out_error;
    ret = new_g1_array(&out->g1_values_lagrange_brp, NUM_G1_POINTS);
    if (ret != C_KZG_OK) goto out_error;
    ret = new_g2_array(&out->g2_values_monomial, NUM_G2_POINTS);
    if (ret != C_KZG_OK) goto out_error;

    /* Convert all g1 monomial bytes to g1 points */
    for (uint64_t i = 0; i < NUM_G1_POINTS; i++) {
        blst_p1_affine g1_affine;
        BLST_ERROR err = blst_p1_uncompress(&g1_affine, &g1_monomial_bytes[BYTES_PER_G1 * i]);
        if (err != BLST_SUCCESS) {
            ret = C_KZG_BADARGS;
            goto out_error;
        }
        blst_p1_from_affine(&out->g1_values_monomial[i], &g1_affine);
    }

    /* Convert all g1 Lagrange bytes to g1 points */
    for (uint64_t i = 0; i < NUM_G1_POINTS; i++) {
        blst_p1_affine g1_affine;
        BLST_ERROR err = blst_p1_uncompress(&g1_affine, &g1_lagrange_bytes[BYTES_PER_G1 * i]);
        if (err != BLST_SUCCESS) {
            ret = C_KZG_BADARGS;
            goto out_error;
        }
        blst_p1_from_affine(&out->g1_values_lagrange_brp[i], &g1_affine);
    }

    /* Convert all g2 bytes to g2 points */
    for (uint64_t i = 0; i < NUM_G2_POINTS; i++) {
        blst_p2_affine g2_affine;
        BLST_ERROR err = blst_p2_uncompress(&g2_affine, &g2_monomial_bytes[BYTES_PER_G2 * i]);
        if (err != BLST_SUCCESS) {
            ret = C_KZG_BADARGS;
            goto out_error;
        }
        blst_p2_from_affine(&out->g2_values_monomial[i], &g2_affine);
    }

    /* Make sure the trusted setup was loaded in Lagrange form */
    ret = is_trusted_setup_in_lagrange_form(out, NUM_G1_POINTS, NUM_G2_POINTS);
    if (ret != C_KZG_OK) goto out_error;

    /* Compute roots of unity and permute the G1 trusted setup */
    ret = compute_roots_of_unity(out);
    if (ret != C_KZG_OK) goto out_error;

    /* Bit reverse the Lagrange form points */
    ret = bit_reversal_permutation(out->g1_values_lagrange_brp, sizeof(g1_t), NUM_G1_POINTS);
    if (ret != C_KZG_OK) goto out_error;

    /* Setup for FK20 proof computation */
    ret = init_fk20_multi_settings(out);
    if (ret != C_KZG_OK) goto out_error;

    goto out_success;

out_error:
    /*
     * Note: this only frees the fields in the KZGSettings structure. It does not free the
     * KZGSettings structure memory. If necessary, that must be done by the caller.
     */
    free_trusted_setup(out);
out_success:
    return ret;
}

/**
 * Load trusted setup from a file.
 *
 * @param[out]  out         Pointer to the loaded trusted setup data
 * @param[in]   in          File handle for input
 * @param[in]   precompute  Configurable value between 0-15
 *
 * @remark See also load_trusted_setup().
 * @remark The input file will not be closed.
 * @remark The file format is `n1 n2 g1_1 g1_2 ... g1_n1 g2_1 ... g2_n2` where the first two numbers
 * are in decimal and the remainder are hexstrings and any whitespace can be used as separators.
 */
C_KZG_RET load_trusted_setup_file(KZGSettings *out, FILE *in, size_t precompute) {
    C_KZG_RET ret;
    int num_matches;
    uint64_t i;
    uint8_t *g1_monomial_bytes = NULL;
    uint8_t *g1_lagrange_bytes = NULL;
    uint8_t *g2_monomial_bytes = NULL;

    /* Allocate space for points */
    ret = c_kzg_calloc((void **)&g1_monomial_bytes, NUM_G1_POINTS, BYTES_PER_G1);
    if (ret != C_KZG_OK) goto out;
    ret = c_kzg_calloc((void **)&g1_lagrange_bytes, NUM_G1_POINTS, BYTES_PER_G1);
    if (ret != C_KZG_OK) goto out;
    ret = c_kzg_calloc((void **)&g2_monomial_bytes, NUM_G2_POINTS, BYTES_PER_G2);
    if (ret != C_KZG_OK) goto out;

    /* Read the number of g1 points */
    num_matches = fscanf(in, "%" SCNu64, &i);
    if (num_matches != 1 || i != NUM_G1_POINTS) {
        ret = C_KZG_BADARGS;
        goto out;
    }

    /* Read the number of g2 points */
    num_matches = fscanf(in, "%" SCNu64, &i);
    if (num_matches != 1 || i != NUM_G2_POINTS) {
        ret = C_KZG_BADARGS;
        goto out;
    }

    /* Read all of the g1 points in Lagrange form, byte by byte */
    for (i = 0; i < NUM_G1_POINTS * BYTES_PER_G1; i++) {
        num_matches = fscanf(in, "%2hhx", &g1_lagrange_bytes[i]);
        if (num_matches != 1) {
            ret = C_KZG_BADARGS;
            goto out;
        }
    }

    /* Read all of the g2 points in monomial form, byte by byte */
    for (i = 0; i < NUM_G2_POINTS * BYTES_PER_G2; i++) {
        num_matches = fscanf(in, "%2hhx", &g2_monomial_bytes[i]);
        if (num_matches != 1) {
            ret = C_KZG_BADARGS;
            goto out;
        }
    }

    /* Read all of the g1 points in monomial form, byte by byte */
    /* Note: this is last because it is an extension for EIP-7594 */
    for (i = 0; i < NUM_G1_POINTS * BYTES_PER_G1; i++) {
        num_matches = fscanf(in, "%2hhx", &g1_monomial_bytes[i]);
        if (num_matches != 1) {
            ret = C_KZG_BADARGS;
            goto out;
        }
    }

    ret = load_trusted_setup(
        out,
        g1_monomial_bytes,
        NUM_G1_POINTS * BYTES_PER_G1,
        g1_lagrange_bytes,
        NUM_G1_POINTS * BYTES_PER_G1,
        g2_monomial_bytes,
        NUM_G2_POINTS * BYTES_PER_G2,
        precompute
    );

out:
    c_kzg_free(g1_monomial_bytes);
    c_kzg_free(g1_lagrange_bytes);
    c_kzg_free(g2_monomial_bytes);
    return ret;
}

////////////////////////////////////////////////////////////////////////////////////////////////////
// Fast Fourier Transform
////////////////////////////////////////////////////////////////////////////////////////////////////

/**
 * Fast Fourier Transform.
 *
 * Recursively divide and conquer.
 *
 * @param[out]  out             The results (length `n`)
 * @param[in]   in              The input data (length `n * stride`)
 * @param[in]   stride          The input data stride
 * @param[in]   roots           Roots of unity (length `n * roots_stride`)
 * @param[in]   roots_stride    The stride interval among the roots of unity
 * @param[in]   n               Length of the FFT, must be a power of two
 */
static void fft_fr_fast(
    fr_t *out, const fr_t *in, size_t stride, const fr_t *roots, size_t roots_stride, size_t n
) {
    size_t half = n / 2;
    if (half > 0) {
        fr_t y_times_root;
        fft_fr_fast(out, in, stride * 2, roots, roots_stride * 2, half);
        fft_fr_fast(out + half, in + stride, stride * 2, roots, roots_stride * 2, half);
        for (size_t i = 0; i < half; i++) {
            blst_fr_mul(&y_times_root, &out[i + half], &roots[i * roots_stride]);
            blst_fr_sub(&out[i + half], &out[i], &y_times_root);
            blst_fr_add(&out[i], &out[i], &y_times_root);
        }
    } else {
        *out = *in;
    }
}

/**
 * The entry point for forward FFT over field elements.
 *
 * @param[out]  out The results (array of length n)
 * @param[in]   in  The input data (array of length n)
 * @param[in]   n   Length of the arrays
 * @param[in]   s   The trusted setup
 *
 * @remark The array lengths must be a power of two.
 * @remark Use ifft_fr() for inverse transformation.
 */
static C_KZG_RET fft_fr(fr_t *out, const fr_t *in, size_t n, const KZGSettings *s) {
    /* Ensure the length is valid */
    if (n > s->max_width || !is_power_of_two(n)) {
        return C_KZG_BADARGS;
    }

    size_t stride = s->max_width / n;
    fft_fr_fast(out, in, 1, s->expanded_roots_of_unity, stride, n);

    return C_KZG_OK;
}

/**
 * The entry point for inverse FFT over field elements.
 *
 * @param[out]  out The results (array of length n)
 * @param[in]   in  The input data (array of length n)
 * @param[in]   n   Length of the arrays
 * @param[in]   s   The trusted setup
 *
 * @remark The array lengths must be a power of two.
 * @remark Use fft_fr() for forward transformation.
 */
static C_KZG_RET ifft_fr(fr_t *out, const fr_t *in, size_t n, const KZGSettings *s) {
    /* Ensure the length is valid */
    if (n > s->max_width || !is_power_of_two(n)) {
        return C_KZG_BADARGS;
    }

    size_t stride = s->max_width / n;
    fft_fr_fast(out, in, 1, s->reverse_roots_of_unity, stride, n);

    fr_t inv_len;
    fr_from_uint64(&inv_len, n);
    blst_fr_inverse(&inv_len, &inv_len);
    for (size_t i = 0; i < n; i++) {
        blst_fr_mul(&out[i], &out[i], &inv_len);
    }
    return C_KZG_OK;
}

<<<<<<< HEAD
////////////////////////////////////////////////////////////////////////////////////////////////////
// Zero poly
////////////////////////////////////////////////////////////////////////////////////////////////////
=======
///////////////////////////////////////////////////////////////////////////////
// Vanishing poly
///////////////////////////////////////////////////////////////////////////////
>>>>>>> 1b5c3c80

/**
 * Calculates the minimal polynomial that evaluates to zero for each root.
 *
 * Uses straightforward long multiplication to calculate the product of
 * `(x - r_i)` where `r_i` is the i'th root. This results in a poly of degree
 * roots_len.
 *
 * @param[in,out]   poly         The zero polynomial for roots
 * @param[in,out]   poly_len     The length of poly
 * @param[in]       roots        The array of roots
 * @param[in]       roots_len    The number of roots
 * @param[in]       s            The trusted setup
 *
 * @remark These do not have to be roots of unity. They are roots of a
 * polynomial.
 * @remark `poly_len` must be at least `roots_len + 1` in length.
 */
<<<<<<< HEAD
static inline uint64_t next_power_of_two(uint64_t v) {
    if (v == 0) return 1;
    v--;
    v |= v >> 1;
    v |= v >> 2;
    v |= v >> 4;
    v |= v >> 8;
    v |= v >> 16;
    v |= v >> 32;
    v++;
    return v;
}

/**
 * Calculates the minimal polynomial that evaluates to zero for powers of roots of unity at the
 * given indices.
 *
 * Uses straightforward long multiplication to calculate the product of `(x - * r^i)` where `r` is a
 * root of unity and the `i`s are the indices at which it must evaluate to zero. This results in a
 * poly of degree indices_len.
 *
 * @param[in,out]   dst         The zero polynomial for indices
 * @param[in,out]   dst_len     The length of dst
 * @param[in]       indices     The array of missing indices
 * @param[in]       indices_len The number of missing indices
 * @param[in]       s           The trusted setup
 *
 * @remark `dst_len` must be at least `indices_len + 1` in length.
 */
static C_KZG_RET do_zero_poly_mul_partial(
    fr_t *dst, size_t *dst_len, const uint64_t *indices, uint64_t indices_len, const KZGSettings *s
=======
static C_KZG_RET compute_vanishing_polynomial_from_roots(
    fr_t *poly, size_t *poly_len, const fr_t *roots, size_t roots_len
>>>>>>> 1b5c3c80
) {
    fr_t neg_root;

    if (roots_len == 0) {
        return C_KZG_BADARGS;
    }

    /* Initialize with -root[0] */
    blst_fr_cneg(&poly[0], &roots[0], true);

    for (size_t i = 1; i < roots_len; i++) {
        blst_fr_cneg(&neg_root, &roots[i], true);

        poly[i] = neg_root;
        blst_fr_add(&poly[i], &poly[i], &poly[i - 1]);

<<<<<<< HEAD
/**
 * Copy polynomial and set remaining fields to zero.
 *
 * @param[out]  out     The output polynomial with padded zeros
 * @param[out]  out_len The length of the output polynomial
 * @param[in]   in      The input polynomial to be copied
 * @param[in]   in_len  The length of the input polynomial
 */
static C_KZG_RET pad_p(fr_t *out, size_t out_len, const fr_t *in, size_t in_len) {
    /* Ensure out is big enough */
    if (out_len < in_len) {
        return C_KZG_BADARGS;
=======
        for (size_t j = i - 1; j > 0; j--) {
            blst_fr_mul(&poly[j], &poly[j], &neg_root);
            blst_fr_add(&poly[j], &poly[j], &poly[j - 1]);
        }
        blst_fr_mul(&poly[0], &poly[0], &neg_root);
>>>>>>> 1b5c3c80
    }

    poly[roots_len] = FR_ONE;
    *poly_len = roots_len + 1;

    return C_KZG_OK;
}

/**
 * Computes the minimal polynomial that evaluates to zero at equally spaced
 * chosen roots of unity in the domain of size `FIELD_ELEMENTS_PER_BLOB`.
 *
 * The roots of unity are chosen based on the missing cell indices. If the i'th
 * cell is missing, then the i'th root of unity from `expanded_roots_of_unity`
 * will be zero on the polynomial computed, along with every
 * `CELLS_PER_EXT_BLOB` spaced root of unity in the domain.
 *
<<<<<<< HEAD
 * @remark This will pad the polynomials, perform FFTs, point-wise multiply the results together,
 * and apply an inverse FFT to the result.
=======
 * @param[in,out]   vanishing_poly          The vanishing polynomial
 * @param[in]       missing_cell_indices    The array of missing cell indices
 * @param[in]       len_missing_cells       The number of missing cell indices
 * @param[in]       s                       The trusted setup
 *
 * @remark When all of the cells are missing, this algorithm has
 * an edge case. We return C_KZG_BADARGS in that case.
 * @remark When none of the cells are missing, recovery
 * is trivial. We expect the caller to handle this case,
 * and return C_KZG_BADARGS if not.
 * @remark `missing_cell_indices` are assumed to be less than
 * `CELLS_PER_EXT_BLOB`.
>>>>>>> 1b5c3c80
 */
static C_KZG_RET vanishing_polynomial_for_missing_cells(
    fr_t *vanishing_poly,
    const uint64_t *missing_cell_indices,
    size_t len_missing_cells,
    const KZGSettings *s
) {
    C_KZG_RET ret;
    fr_t *roots = NULL;
    fr_t *short_vanishing_poly = NULL;
    size_t short_vanishing_poly_len = 0;

    /* Return early if none or all of the cells are missing */
    if (len_missing_cells == 0 || len_missing_cells == CELLS_PER_EXT_BLOB) {
        ret = C_KZG_BADARGS;
        goto out;
    }

<<<<<<< HEAD
    /* The degree of the output polynomial is the sum of the degrees of the input polynomials */
    size_t out_degree = 0;
    for (size_t i = 0; i < partial_count; i++) {
        out_degree += partials[i].length - 1;
    }
    if (out_degree + 1 > len_out) {
        ret = C_KZG_BADARGS;
        goto out;
    }
=======
    /* Allocate arrays */
    ret = new_fr_array(&roots, len_missing_cells);
    if (ret != C_KZG_OK) goto out;
    ret = new_fr_array(&short_vanishing_poly, (len_missing_cells + 1));
    if (ret != C_KZG_OK) goto out;
>>>>>>> 1b5c3c80

    /* Check if max_width is divisible by CELLS_PER_EXT_BLOB */
    assert(s->max_width % CELLS_PER_EXT_BLOB == 0);

    /*
<<<<<<< HEAD
     * Do the last partial first: it is no longer than the others and the padding can remain in
     * place for the rest.
     */
    ret = pad_p(
        p_padded, len_out, partials[partial_count - 1].coeffs, partials[partial_count - 1].length
    );
    if (ret != C_KZG_OK) goto out;

    ret = fft_fr(mul_eval_ps, p_padded, len_out, s);
    if (ret != C_KZG_OK) goto out;

    for (size_t i = 0; i < partial_count - 1; i++) {
        ret = pad_p(p_padded, partials[i].length, partials[i].coeffs, partials[i].length);
        if (ret != C_KZG_OK) goto out;
        ret = fft_fr(p_eval, p_padded, len_out, s);
        if (ret != C_KZG_OK) goto out;
        for (size_t j = 0; j < len_out; j++) {
            blst_fr_mul(&mul_eval_ps[j], &mul_eval_ps[j], &p_eval[j]);
        }
=======
     * For each missing cell index, choose the corresponding root of unity from
     * the subgroup of size`CELLS_PER_EXT_BLOB`.
     *
     * In other words, if the missing index is `i`, then we add \omega^i to the
     * roots array, where \omega is a primitive `CELLS_PER_EXT_BLOB` root of
     * unity.
     */
    size_t stride = s->max_width / CELLS_PER_EXT_BLOB;
    for (size_t i = 0; i < len_missing_cells; i++) {
        roots[i] = s->expanded_roots_of_unity[missing_cell_indices[i] * stride];
>>>>>>> 1b5c3c80
    }

    /* Compute the polynomial that evaluates to zero on the roots */
    ret = compute_vanishing_polynomial_from_roots(
        short_vanishing_poly,
        &short_vanishing_poly_len,
        roots,
        len_missing_cells
    );
    if (ret != C_KZG_OK) goto out;

<<<<<<< HEAD
    out->length = out_degree + 1;

out:
    return ret;
}

/**
 * Calculate the minimal polynomial that evaluates to zero for the powers of roots of unity that
 * correspond to missing indices.
 *
 * This is done simply by multiplying together `(x - r^i)` for all the `i` that are missing indices,
 * using a combination of direct multiplication (#do_zero_poly_mul_partial) and iterated
 * multiplication via convolution (#reduce_partials).
 *
 * @param[out]  zero_poly       The zero polynomial
 * @param[out]  zero_poly_len   The zero polynomial length
 * @param[in]   missing_indices The indices of the missing coefficients
 * @param[in]   len_missing     The number of missing indices
 * @param[in]   s               The trusted setup
 *
 * @remark This does not work if all indices are missing.
 * @remark Unused coefficients are set to zero.
 */
static C_KZG_RET zero_polynomial_via_multiplication(
    fr_t *zero_poly,
    size_t *zero_poly_len,
    const uint64_t *missing_indices,
    size_t len_missing,
    const KZGSettings *s
) {
    C_KZG_RET ret;
    fr_t *work = NULL;
    fr_t *scratch = NULL;
    poly_t *partials = NULL;

    /* If nothing is missing, return all zeros */
    if (len_missing == 0) {
        for (size_t i = 0; i < s->max_width; i++) {
            zero_poly[i] = FR_ZERO;
        }
        *zero_poly_len = 0;
        ret = C_KZG_OK;
        goto out;
    }

    /* Tunable parameter. Must be a power of two */
    const size_t reduction_factor = 4;
    /* Tunable parameter. Must be a power of two */
    const size_t degree_of_partial = 32;

    const size_t missing_per_partial = degree_of_partial - 1;
    size_t partial_count = (len_missing + missing_per_partial - 1) / missing_per_partial;
    size_t n = next_power_of_two(partial_count * degree_of_partial);

    if (len_missing <= missing_per_partial) {
        ret = do_zero_poly_mul_partial(zero_poly, zero_poly_len, missing_indices, len_missing, s);
        if (ret != C_KZG_OK) goto out;
    } else {
        ret = new_fr_array(&work, n);
        if (ret != C_KZG_OK) goto out;
        ret = new_fr_array(&scratch, n * 3);
        if (ret != C_KZG_OK) goto out;
        ret = c_kzg_calloc((void **)&partials, partial_count, sizeof(poly_t));
        if (ret != C_KZG_OK) goto out;

        /* Build the partials from the missing indices */
        size_t offset = 0, out_offset = 0, max = len_missing;
        for (size_t i = 0; i < partial_count; i++) {
            size_t end = MIN(offset + missing_per_partial, max);
            partials[i].coeffs = &work[out_offset];
            partials[i].length = degree_of_partial;

            ret = do_zero_poly_mul_partial(
                partials[i].coeffs, &partials[i].length, &missing_indices[offset], end - offset, s
            );
            if (ret != C_KZG_OK) goto out;

            offset += missing_per_partial;
            out_offset += degree_of_partial;
        }

        /* Adjust the length of the last partial */
        partials[partial_count - 1].length = 1 + len_missing -
                                             (partial_count - 1) * missing_per_partial;

        /* Reduce all the partials to a single polynomial */
        while (partial_count > 1) {
            size_t reduced_count = (partial_count + reduction_factor - 1) / reduction_factor;
            size_t partial_size = next_power_of_two(partials[0].length);
            for (size_t i = 0; i < reduced_count; i++) {
                size_t start = i * reduction_factor;
                size_t out_end = MIN((start + reduction_factor) * partial_size, n);
                size_t reduced_len = MIN(out_end - start * partial_size, s->max_width);
                size_t partials_num = MIN(reduction_factor, partial_count - start);
                partials[i].coeffs = work + start * partial_size;
                if (partials_num > 1) {
                    ret = reduce_partials(
                        &partials[i], reduced_len, scratch, n * 3, &partials[start], partials_num, s
                    );
                    if (ret != C_KZG_OK) goto out;
                } else {
                    partials[i].length = partials[start].length;
                }
            }
            partial_count = reduced_count;
        }

        /* Pad the output with zeros */
        ret = pad_p(zero_poly, s->max_width, partials[0].coeffs, partials[0].length);
        if (ret != C_KZG_OK) goto out;

        *zero_poly_len = partials[0].length;
=======
    /*
     * For each root \omega^i in `short_vanishing_poly`, we compute a
     * polynomial that has roots at
     *
     *  H = {
     *      \omega^i * \gamma^0,
     *      \omega^i * \gamma^1,
     *      ...,
     *      \omega^i * \gamma^{FIELD_ELEMENTS_PER_CELL-1}
     *  }
     *
     * where \gamma is a primitive `FIELD_ELEMENTS_PER_EXT_BLOB`-th root of
     * unity.
     *
     * This is done by shifting the degree of all coefficients in
     * `short_vanishing_poly` up by `FIELD_ELEMENTS_PER_CELL` amount.
     */
    for (size_t i = 0; i < short_vanishing_poly_len; i++) {
        vanishing_poly[i * FIELD_ELEMENTS_PER_CELL] = short_vanishing_poly[i];
>>>>>>> 1b5c3c80
    }

out:
    c_kzg_free(roots);
    c_kzg_free(short_vanishing_poly);
    return ret;
}

////////////////////////////////////////////////////////////////////////////////////////////////////
// Cell Recovery
////////////////////////////////////////////////////////////////////////////////////////////////////

/**
 * The coset shift factor for the cell recovery code.
 *
 *   fr_t a;
 *   fr_from_uint64(&a, 7);
 *   for (size_t i = 0; i < 4; i++)
 *       printf("%#018llxL,\n", a.l[i]);
 */
static const fr_t RECOVERY_SHIFT_FACTOR = {
    0x0000000efffffff1L,
    0x17e363d300189c0fL,
    0xff9c57876f8457b0L,
    0x351332208fc5a8c4L,
};

/**
 * The inverse of RECOVERY_SHIFT_FACTOR.
 *
 *   fr_t a;
 *   fr_from_uint64(&a, 7);
 *   fr_div(&a, &FR_ONE, &a);
 *   for (size_t i = 0; i < 4; i++)
 *       printf("%#018llxL,\n", a.l[i]);
 */
static const fr_t INV_RECOVERY_SHIFT_FACTOR = {
    0xdb6db6dadb6db6dcL,
    0xe6b5824adb6cc6daL,
    0xf8b356e005810db9L,
    0x66d0f1e660ec4796L,
};

/**
 * Shift a polynomial in place.
 *
 * Multiplies each coefficient by `shift_factor ^ i`. Equivalent to creating a polynomial that
 * evaluates at `x * shift_factor` rather than `x`.
 *
 * @param[in,out]   p            The polynomial coefficients to be scaled
 * @param[in]       len          Length of the polynomial coefficients
 * @param[in]       shift_factor Shift factor
 */
static void shift_poly(fr_t *p, size_t len, const fr_t *shift_factor) {
    fr_t factor_power = FR_ONE;
    for (size_t i = 1; i < len; i++) {
        blst_fr_mul(&factor_power, &factor_power, shift_factor);
        blst_fr_mul(&p[i], &p[i], &factor_power);
    }
}

/**
 * Do an FFT over a coset of the roots of unity.
 *
 * @param[out]  out The results (array of length n)
 * @param[in]   in  The input data (array of length n)
 * @param[in]   n   Length of the arrays
 * @param[in]   s   The trusted setup
 *
 * @remark The coset shift factor is RECOVERY_SHIFT_FACTOR.
 */
static C_KZG_RET coset_fft_fr(fr_t *out, const fr_t *in, size_t n, const KZGSettings *s) {
    C_KZG_RET ret;
    fr_t *in_shifted = NULL;

    /* Create some room to shift the polynomial */
    ret = new_fr_array(&in_shifted, n);
    if (ret != C_KZG_OK) goto out;

    /* Shift the poly */
    memcpy(in_shifted, in, n * sizeof(fr_t));
    shift_poly(in_shifted, n, &RECOVERY_SHIFT_FACTOR);

    ret = fft_fr(out, in_shifted, n, s);
    if (ret != C_KZG_OK) goto out;

out:
    c_kzg_free(in_shifted);
    return ret;
}

/**
 * Do an inverse FFT over a coset of the roots of unity.
 *
 * @param[out]  out The results (array of length n)
 * @param[in]   in  The input data (array of length n)
 * @param[in]   n   Length of the arrays
 * @param[in]   s   The trusted setup
 *
 * @remark The coset shift factor is RECOVERY_SHIFT_FACTOR. In this function we use its inverse to
 * implement the IFFT.
 */
static C_KZG_RET coset_ifft_fr(fr_t *out, const fr_t *in, size_t n, const KZGSettings *s) {
    C_KZG_RET ret;

    ret = ifft_fr(out, in, n, s);
    if (ret != C_KZG_OK) goto out;

    shift_poly(out, n, &INV_RECOVERY_SHIFT_FACTOR);

out:
    return ret;
}

/**
<<<<<<< HEAD
 * Given a dataset with up to half the entries missing, return the reconstructed original. Assumes
 * that the inverse FFT of the original data has the upper half of its values equal to zero.
=======
 * Helper function to check if a uint64 value is in an array.
 *
 * @param[in]   arr         The array
 * @param[in]   arr_size    The size of the array
 * @param[in]   value       The value we want to search
 *
 * @return True if the value is in the array, otherwise false.
 */
static bool is_in_array(const uint64_t *arr, size_t arr_size, uint64_t value) {
    for (size_t i = 0; i < arr_size; i++) {
        if (arr[i] == value) {
            return true;
        }
    }
    return false;
}

/**
 * Given a dataset with up to half the entries missing, return the
 * reconstructed original. Assumes that the inverse FFT of the original data
 * has the upper half of its values equal to zero.
>>>>>>> 1b5c3c80
 *
 * @param[out]  reconstructed_data_out   Preallocated array for recovered cells
 * @param[in]   cell_indices             The cell indices you have
 * @param[in]   num_cells                The number of cells that you have
 * @param[in]   cells                    The cells that you have
 * @param[in]   s                        The trusted setup
 *
 * @remark `recovered` and `cells` can point to the same memory.
 * @remark The array of cells must be 2n length and in the correct order.
 * @remark Missing cells should be equal to FR_NULL.
 */
static C_KZG_RET recover_cells_impl(
    fr_t *reconstructed_data_out,
    const uint64_t *cell_indices,
    size_t num_cells,
    fr_t *cells,
    const KZGSettings *s
) {
    C_KZG_RET ret;
    uint64_t *missing_cell_indices = NULL;
    fr_t *vanishing_poly_eval = NULL;
    fr_t *vanishing_poly_coeff = NULL;
    fr_t *extended_evaluation_times_zero = NULL;
    fr_t *extended_evaluation_times_zero_coeffs = NULL;
    fr_t *extended_evaluations_over_coset = NULL;
    fr_t *vanishing_poly_over_coset = NULL;
    fr_t *reconstructed_poly_coeff = NULL;
    fr_t *cells_brp = NULL;

    /* Allocate space for arrays */
    ret = c_kzg_calloc(
        (void **)&missing_cell_indices, s->max_width, sizeof(uint64_t)
    );
    if (ret != C_KZG_OK) goto out;
    ret = new_fr_array(&vanishing_poly_eval, s->max_width);
    if (ret != C_KZG_OK) goto out;
    ret = new_fr_array(&vanishing_poly_coeff, s->max_width);
    if (ret != C_KZG_OK) goto out;
    ret = new_fr_array(&extended_evaluation_times_zero, s->max_width);
    if (ret != C_KZG_OK) goto out;
    ret = new_fr_array(&extended_evaluation_times_zero_coeffs, s->max_width);
    if (ret != C_KZG_OK) goto out;
    ret = new_fr_array(&extended_evaluations_over_coset, s->max_width);
    if (ret != C_KZG_OK) goto out;
    ret = new_fr_array(&vanishing_poly_over_coset, s->max_width);
    if (ret != C_KZG_OK) goto out;
    ret = new_fr_array(&reconstructed_poly_coeff, s->max_width);
    if (ret != C_KZG_OK) goto out;
    ret = new_fr_array(&cells_brp, s->max_width);
    if (ret != C_KZG_OK) goto out;

    /* Bit-reverse the data points, stored in new array */
    memcpy(cells_brp, cells, s->max_width * sizeof(fr_t));
    ret = bit_reversal_permutation(cells_brp, sizeof(fr_t), s->max_width);
    if (ret != C_KZG_OK) goto out;

    /* Identify missing cells */
    size_t len_missing = 0;
    for (size_t i = 0; i < CELLS_PER_EXT_BLOB; i++) {
        /* Iterate over each cell index and check if we have received it */
        if (!is_in_array(cell_indices, num_cells, i)) {
            /*
             * If the cell is missing, bit reverse the index and add it to the
             * missing array.
             */
            uint32_t brp_i = reverse_bits_limited(CELLS_PER_EXT_BLOB, i);
            missing_cell_indices[len_missing++] = brp_i;
        }
    }

    /* Check that we have enough cells */
    assert(len_missing <= CELLS_PER_EXT_BLOB / 2);

    /* Compute Z(x) in monomial form */
    ret = vanishing_polynomial_for_missing_cells(
        vanishing_poly_coeff, missing_cell_indices, len_missing, s
    );
    if (ret != C_KZG_OK) goto out;

    /* Convert Z(x) to evaluation form */
    ret = fft_fr(vanishing_poly_eval, vanishing_poly_coeff, s->max_width, s);
    if (ret != C_KZG_OK) goto out;

    /* Compute (E*Z)(x) = E(x) * Z(x) in evaluation form over the FFT domain */
    for (size_t i = 0; i < s->max_width; i++) {
        if (fr_is_null(&cells_brp[i])) {
            extended_evaluation_times_zero[i] = FR_ZERO;
        } else {
<<<<<<< HEAD
            blst_fr_mul(&extended_evaluation_times_zero[i], &cells_brp[i], &zero_poly_eval[i]);
=======
            blst_fr_mul(
                &extended_evaluation_times_zero[i],
                &cells_brp[i],
                &vanishing_poly_eval[i]
            );
>>>>>>> 1b5c3c80
        }
    }

    /* Convert (E*Z)(x) to monomial form  */
    ret = ifft_fr(
        extended_evaluation_times_zero_coeffs, extended_evaluation_times_zero, s->max_width, s
    );
    if (ret != C_KZG_OK) goto out;

    /*
     * Polynomial division by convolution: Q3 = Q1 / Q2 where
     *   Q1 = (D * Z_r,I)(k * x)
     *   Q2 = Z_r,I(k * x)
     *   Q3 = D(k * x)
     */
    ret = coset_fft_fr(
        extended_evaluations_over_coset, extended_evaluation_times_zero_coeffs, s->max_width, s
    );
    if (ret != C_KZG_OK) goto out;

    ret = coset_fft_fr(
        vanishing_poly_over_coset, vanishing_poly_coeff, s->max_width, s
    );
    if (ret != C_KZG_OK) goto out;

    /* The result of the division is Q3 */
    for (size_t i = 0; i < s->max_width; i++) {
        fr_div(
            &extended_evaluations_over_coset[i],
            &extended_evaluations_over_coset[i],
            &vanishing_poly_over_coset[i]
        );
    }

    /*
     * Note: After the above polynomial division, extended_evaluations_over_coset is the same
     * polynomial as reconstructed_poly_over_coset in the spec.
     */

    /* Convert the evaluations back to coefficents */
    ret = coset_ifft_fr(reconstructed_poly_coeff, extended_evaluations_over_coset, s->max_width, s);
    if (ret != C_KZG_OK) goto out;

    /*
     * After unscaling the reconstructed polynomial, we have D(x) which evaluates to our original
     * data at the roots of unity. Next, we evaluate the polynomial to get the original data.
     */
    ret = fft_fr(reconstructed_data_out, reconstructed_poly_coeff, s->max_width, s);
    if (ret != C_KZG_OK) goto out;

    /* Bit-reverse the recovered data points */
    ret = bit_reversal_permutation(reconstructed_data_out, sizeof(fr_t), s->max_width);
    if (ret != C_KZG_OK) goto out;

out:
    c_kzg_free(missing_cell_indices);
    c_kzg_free(vanishing_poly_eval);
    c_kzg_free(extended_evaluation_times_zero);
    c_kzg_free(extended_evaluation_times_zero_coeffs);
    c_kzg_free(extended_evaluations_over_coset);
    c_kzg_free(vanishing_poly_over_coset);
    c_kzg_free(reconstructed_poly_coeff);
    c_kzg_free(vanishing_poly_coeff);
    c_kzg_free(cells_brp);
    return ret;
}

////////////////////////////////////////////////////////////////////////////////////////////////////
// Polynomial Conversion Functions
////////////////////////////////////////////////////////////////////////////////////////////////////

/**
 * Bit reverses and converts a polynomial in lagrange form to monomial form.
 *
 * @param[out]  monomial    The result, an array of `len` fields
 * @param[in]   lagrange    The input poly, an array of `len` fields
 * @param[in]   len         The length of both polynomials
 * @param[in]   s           The trusted setup
 *
<<<<<<< HEAD
 * @remark To convert a monomial-form polynomial to a Lagrange-form polynomial, you must inverse FFT
 * the bit-reverse-permuated monomial polynomial.
=======
 * @remark This method converts a lagrange-form polynomial to a monomial-form
 * polynomial, by inverse FFTing the bit-reverse-permuted lagrange polynomial.
>>>>>>> 1b5c3c80
 */
static C_KZG_RET poly_lagrange_to_monomial(
    fr_t *monomial_out, const fr_t *lagrange, size_t len, const KZGSettings *s
) {
    C_KZG_RET ret;
    fr_t *lagrange_brp = NULL;

    /* Allocate space for the intermediate BRP poly */
    ret = new_fr_array(&lagrange_brp, len);
    if (ret != C_KZG_OK) goto out;

    /* Copy the values and perform a bit reverse permutation */
    memcpy(lagrange_brp, lagrange, sizeof(fr_t) * len);
    ret = bit_reversal_permutation(lagrange_brp, sizeof(fr_t), len);
    if (ret != C_KZG_OK) goto out;

    /* Perform an inverse FFT on the BRP'd polynomial */
    ret = ifft_fr(monomial_out, lagrange_brp, len, s);
    if (ret != C_KZG_OK) goto out;

out:
    c_kzg_free(lagrange_brp);
    return ret;
}

////////////////////////////////////////////////////////////////////////////////////////////////////
// Cell Proofs
////////////////////////////////////////////////////////////////////////////////////////////////////

/**
 * Reorder and extend polynomial coefficients for the toeplitz method, strided version.
 *
 * @param[out]  out     The reordered polynomial, size `n * 2 / stride`
 * @param[in]   in      The input polynomial, size `n`
 * @param[in]   n       The size of the input polynomial
 * @param[in]   offset  The offset
 * @param[in]   stride  The stride
 */
static C_KZG_RET toeplitz_coeffs_stride(
    fr_t *out, const fr_t *in, size_t n, uint64_t offset, uint64_t stride
) {
    uint64_t k, k2;

    if (stride == 0) return C_KZG_BADARGS;

    k = n / stride;
    k2 = k * 2;

    out[0] = in[n - 1 - offset];
    for (uint64_t i = 1; i <= k + 1 && i < k2; i++) {
        out[i] = FR_ZERO;
    }
    for (uint64_t i = k + 2, j = 2 * stride - offset - 1; i < k2; i++, j += stride) {
        out[i] = in[j];
    }

    return C_KZG_OK;
}

/**
 * Compute FK20 cell-proofs for a polynomial.
 *
 * @param[out]  out An array of CELLS_PER_EXT_BLOB proofs
 * @param[in]   p   The polynomial, an array of coefficients
 * @param[in]   n   The length of the polynomial
 * @param[in]   s   The trusted setup
 *
 * @remark The polynomial should have FIELD_ELEMENTS_PER_BLOB coefficients. Only the lower half of
 * the extended polynomial is supplied because the upper half is assumed to be zero.
 */
static C_KZG_RET compute_fk20_proofs(g1_t *out, const fr_t *p, size_t n, const KZGSettings *s) {
    C_KZG_RET ret;
    uint64_t k, k2;

    blst_scalar *scalars = NULL;
    fr_t **coeffs = NULL;
    fr_t *toeplitz_coeffs = NULL;
    fr_t *toeplitz_coeffs_fft = NULL;
    g1_t *h = NULL;
    g1_t *h_ext_fft = NULL;
    void *scratch = NULL;
    bool precompute = s->wbits != 0;

    /* Initialize length variables */
    k = n / FIELD_ELEMENTS_PER_CELL;
    k2 = k * 2;

    /* Do allocations */
    ret = new_fr_array(&toeplitz_coeffs, k2);
    if (ret != C_KZG_OK) goto out;
    ret = new_fr_array(&toeplitz_coeffs_fft, k2);
    if (ret != C_KZG_OK) goto out;
    ret = new_g1_array(&h_ext_fft, k2);
    if (ret != C_KZG_OK) goto out;
    ret = new_g1_array(&h, k2);
    if (ret != C_KZG_OK) goto out;

    if (precompute) {
        /* Allocations for fixed-base MSM */
        ret = c_kzg_malloc(&scratch, s->scratch_size);
        if (ret != C_KZG_OK) goto out;
        ret = c_kzg_calloc((void **)&scalars, FIELD_ELEMENTS_PER_CELL, sizeof(blst_scalar));
        if (ret != C_KZG_OK) goto out;
    }

    /* Allocate 2d array for coefficients by column */
    ret = c_kzg_calloc((void **)&coeffs, k2, sizeof(void *));
    if (ret != C_KZG_OK) goto out;
    for (uint64_t i = 0; i < k2; i++) {
        ret = new_fr_array(&coeffs[i], k);
        if (ret != C_KZG_OK) goto out;
    }

    /* Initialize values to zero */
    for (uint64_t i = 0; i < k2; i++) {
        h_ext_fft[i] = G1_IDENTITY;
    }

    /* Compute toeplitz coefficients and organize by column */
    for (uint64_t i = 0; i < FIELD_ELEMENTS_PER_CELL; i++) {
        ret = toeplitz_coeffs_stride(toeplitz_coeffs, p, n, i, FIELD_ELEMENTS_PER_CELL);
        if (ret != C_KZG_OK) goto out;
        ret = fft_fr(toeplitz_coeffs_fft, toeplitz_coeffs, k2, s);
        if (ret != C_KZG_OK) goto out;
        for (uint64_t j = 0; j < k2; j++) {
            coeffs[j][i] = toeplitz_coeffs_fft[j];
        }
    }

    /* Compute h_ext_fft via MSM */
    for (uint64_t i = 0; i < k2; i++) {
        if (precompute) {
            /* Transform the field elements to 255-bit scalars */
            for (uint64_t j = 0; j < FIELD_ELEMENTS_PER_CELL; j++) {
                blst_scalar_from_fr(&scalars[j], &coeffs[i][j]);
            }
            const byte *scalars_arg[2] = {(byte *)scalars, NULL};

            /* A fixed-base MSM with precomputation */
            blst_p1s_mult_wbits(
                &h_ext_fft[i],
                s->tables[i],
                s->wbits,
                FIELD_ELEMENTS_PER_CELL,
                scalars_arg,
                BITS_PER_FIELD_ELEMENT,
                scratch
            );
        } else {
            /* A pretty fast MSM without precomputation */
            ret = g1_lincomb_fast(
                &h_ext_fft[i], s->x_ext_fft_columns[i], coeffs[i], FIELD_ELEMENTS_PER_CELL
            );
            if (ret != C_KZG_OK) goto out;
        }
    }

    ret = ifft_g1(h, h_ext_fft, k2, s);
    if (ret != C_KZG_OK) goto out;

    /* Zero the second half of h */
    for (uint64_t i = k; i < k2; i++) {
        h[i] = G1_IDENTITY;
    }

    ret = fft_g1(out, h, k2, s);
    if (ret != C_KZG_OK) goto out;

out:
    c_kzg_free(scalars);
    if (coeffs != NULL) {
        for (uint64_t i = 0; i < k2; i++) {
            c_kzg_free(coeffs[i]);
        }
        c_kzg_free(coeffs);
    }
    c_kzg_free(toeplitz_coeffs);
    c_kzg_free(toeplitz_coeffs_fft);
    c_kzg_free(h);
    c_kzg_free(h_ext_fft);
    c_kzg_free(scratch);
    return ret;
}

////////////////////////////////////////////////////////////////////////////////////////////////////
// Helper Functions for Batch Cell Verification
////////////////////////////////////////////////////////////////////////////////////////////////////

/**
 * Compute random linear combination challenge scalars for verify_cell_kzg_proof_batch. In this, we
 * must hash EVERYTHING that the prover can control.
 *
 * @param[out]  r_powers_out        The output challenges
 * @param[in]   commitments_bytes   The input commitments
 * @param[in]   num_commitments     The number of commitments
 * @param[in]   commitment_indices  The cell commitment indices
 * @param[in]   cell_indices        The cell indices
 * @param[in]   cells               The cell
 * @param[in]   proofs_bytes        The cell proof
 * @param[in]   num_cells           The number of cells
 */
static C_KZG_RET compute_r_powers_for_verify_cell_kzg_proof_batch(
    fr_t *r_powers_out,
    const Bytes48 *commitments_bytes,
    size_t num_commitments,
    const uint64_t *commitment_indices,
    const uint64_t *cell_indices,
    const Cell *cells,
    const Bytes48 *proofs_bytes,
    size_t num_cells
) {
    C_KZG_RET ret;
    uint8_t *bytes = NULL;
    Bytes32 r_bytes;
    fr_t r;

    /* Calculate the size of the data we're going to hash */
    size_t input_size = DOMAIN_STR_LENGTH                          /* The domain separator */
                        + sizeof(uint64_t)                         /* FIELD_ELEMENTS_PER_CELL */
                        + sizeof(uint64_t)                         /* num_commitments */
                        + sizeof(uint64_t)                         /* num_cells */
                        + (num_commitments * BYTES_PER_COMMITMENT) /* comms */
                        + (num_cells * sizeof(uint64_t))           /* commitment_indices */
                        + (num_cells * sizeof(uint64_t))           /* cell_indices */
                        + (num_cells * BYTES_PER_CELL)             /* cells */
                        + (num_cells * BYTES_PER_PROOF);           /* proofs_bytes */

    /* Allocate space to copy this data into */
    ret = c_kzg_malloc((void **)&bytes, input_size);
    if (ret != C_KZG_OK) goto out;

    /* Pointer tracking `bytes` for writing on top of it */
    uint8_t *offset = bytes;

    /* Copy domain separator */
    memcpy(offset, RANDOM_CHALLENGE_DOMAIN_VERIFY_CELL_KZG_PROOF_BATCH, DOMAIN_STR_LENGTH);
    offset += DOMAIN_STR_LENGTH;

    /* Copy field elements per cell */
    bytes_from_uint64(offset, FIELD_ELEMENTS_PER_CELL);
    offset += sizeof(uint64_t);

    /* Copy number of commitments */
    bytes_from_uint64(offset, num_commitments);
    offset += sizeof(uint64_t);

    /* Copy number of cells */
    bytes_from_uint64(offset, num_cells);
    offset += sizeof(uint64_t);

    for (size_t i = 0; i < num_commitments; i++) {
        /* Copy commitment */
        memcpy(offset, &commitments_bytes[i], BYTES_PER_COMMITMENT);
        offset += BYTES_PER_COMMITMENT;
    }

    for (size_t i = 0; i < num_cells; i++) {
        /* Copy row id */
        bytes_from_uint64(offset, commitment_indices[i]);
        offset += sizeof(uint64_t);

        /* Copy column id */
        bytes_from_uint64(offset, cell_indices[i]);
        offset += sizeof(uint64_t);

        /* Copy cell */
        memcpy(offset, &cells[i], BYTES_PER_CELL);
        offset += BYTES_PER_CELL;

        /* Copy proof */
        memcpy(offset, &proofs_bytes[i], BYTES_PER_PROOF);
        offset += BYTES_PER_PROOF;
    }

    /* Now let's create the challenge! */
    blst_sha256(r_bytes.bytes, bytes, input_size);
    hash_to_bls_field(&r, &r_bytes);

    /* Raise power of r for each cell */
    compute_powers(r_powers_out, &r, num_cells);

    /* Make sure we wrote the entire buffer */
    assert(offset == bytes + input_size);

out:
    c_kzg_free(bytes);
    return ret;
}

/**
 * Helper function to compare two commitments.
 *
 * @param[in]   a   The first commitment
 * @param[in]   b   The second commitment
 *
 * @return True if the commitments are the same, otherwise false.
 */
static bool commitments_equal(const Bytes48 *a, const Bytes48 *b) {
    return memcmp(a->bytes, b->bytes, BYTES_PER_COMMITMENT) == 0;
}

/**
 * Helper function to copy one commitment's bytes to another.
 *
 * @param[in]   dst   The destination commitment
 * @param[in]   src   The source commitment
 */
static void commitments_copy(Bytes48 *dst, const Bytes48 *src) {
    memcpy(dst->bytes, src->bytes, BYTES_PER_COMMITMENT);
}

/**
 * Convert a list of commitments with potential duplicates to a list of unique commitments. Also
 * returns a list of indices which point to those new unique commitments.
 *
 * @param[in,out]   commitments_out Updated to only contain unique commitments
 * @param[out]      indices_out     Used as map between old/new commitments
 * @param[in,out]   count_out       Number of commitments before and after
 *
 * @remark The input arrays are re-used.
 * @remark The number of commitments/indices must be the same.
 * @remark The length of `indices_out` is unchanged.
 * @remark `count_out` is updated to be the number of unique commitments.
 */
static void deduplicate_commitments(
    Bytes48 *commitments_out, uint64_t *indices_out, size_t *count_out
) {
    /* Bail early if there are no commitments */
    if (*count_out == 0) return;

    /* The first commitment is always new */
    indices_out[0] = 0;
    size_t new_count = 1;

    /* Create list of unique commitments & indices to them */
    for (size_t i = 1; i < *count_out; i++) {
        bool exist = false;
        for (size_t j = 0; j < new_count; j++) {
            if (commitments_equal(&commitments_out[i], &commitments_out[j])) {
                /* This commitment already exists */
                indices_out[i] = j;
                exist = true;
                break;
            }
        }
        if (!exist) {
            /* This is a new commitment */
            commitments_copy(&commitments_out[new_count], &commitments_out[i]);
            indices_out[i] = new_count;
            new_count++;
        }
    }

    /* Update the count */
    *count_out = new_count;
}

////////////////////////////////////////////////////////////////////////////////////////////////////
// Functions for EIP-7594
////////////////////////////////////////////////////////////////////////////////////////////////////

/**
 * Given a blob, get all of its cells and proofs.
 *
 * @param[out]  cells   An array of CELLS_PER_EXT_BLOB cells
 * @param[out]  proofs  An array of CELLS_PER_EXT_BLOB proofs
 * @param[in]   blob    The blob to get cells/proofs for
 * @param[in]   s       The trusted setup
 *
 * @remark Up to half of these cells may be lost.
 * @remark Use recover_cells_and_kzg_proofs for recovery.
 * @remark If cells is NULL, they won't be computed.
 * @remark If proofs is NULL, they won't be computed.
 * @remark Will return an error if both cells & proofs are NULL.
 */
C_KZG_RET compute_cells_and_kzg_proofs(
    Cell *cells, KZGProof *proofs, const Blob *blob, const KZGSettings *s
) {
    C_KZG_RET ret;
    fr_t *poly_monomial = NULL;
    fr_t *poly_lagrange = NULL;
    fr_t *data_fr = NULL;
    g1_t *proofs_g1 = NULL;

    /* If both of these are null, something is wrong */
    if (cells == NULL && proofs == NULL) {
        return C_KZG_BADARGS;
    }

    /* Allocate space fr-form arrays */
    ret = new_fr_array(&poly_monomial, FIELD_ELEMENTS_PER_EXT_BLOB);
    if (ret != C_KZG_OK) goto out;
    ret = new_fr_array(&poly_lagrange, FIELD_ELEMENTS_PER_EXT_BLOB);
    if (ret != C_KZG_OK) goto out;

    /*
<<<<<<< HEAD
     * Convert the blob to a polynomial. Note that only the first 4096 fields of the polynomial will
     * be set. The upper 4096 fields will remain zero.  This is required because the polynomial will
     * be evaluated with 8192 roots of unity.
=======
     * Convert the blob to a polynomial in lagrange form. Note that only the
     * first 4096 fields of the polynomial will be set. The upper 4096 fields
     * will remain zero. This is required because the polynomial will be
     * evaluated with 8192 roots of unity.
>>>>>>> 1b5c3c80
     */
    ret = blob_to_polynomial((Polynomial *)poly_lagrange, blob);
    if (ret != C_KZG_OK) goto out;

    /* We need the polynomial to be in monomial form */
    ret = poly_lagrange_to_monomial(poly_monomial, poly_lagrange, FIELD_ELEMENTS_PER_BLOB, s);
    if (ret != C_KZG_OK) goto out;

    if (cells != NULL) {
        /* Allocate space for our data points */
        ret = new_fr_array(&data_fr, FIELD_ELEMENTS_PER_EXT_BLOB);
        if (ret != C_KZG_OK) goto out;

        /* Get the data points via forward transformation */
        ret = fft_fr(data_fr, poly_monomial, FIELD_ELEMENTS_PER_EXT_BLOB, s);
        if (ret != C_KZG_OK) goto out;

        /* Bit-reverse the data points */
        ret = bit_reversal_permutation(data_fr, sizeof(fr_t), FIELD_ELEMENTS_PER_EXT_BLOB);
        if (ret != C_KZG_OK) goto out;

        /* Convert all of the cells to byte-form */
        for (size_t i = 0; i < CELLS_PER_EXT_BLOB; i++) {
            for (size_t j = 0; j < FIELD_ELEMENTS_PER_CELL; j++) {
                size_t index = i * FIELD_ELEMENTS_PER_CELL + j;
                size_t offset = j * BYTES_PER_FIELD_ELEMENT;
                bytes_from_bls_field((Bytes32 *)&cells[i].bytes[offset], &data_fr[index]);
            }
        }
    }

    if (proofs != NULL) {
        /* Allocate space for our proofs in g1-form */
        ret = new_g1_array(&proofs_g1, CELLS_PER_EXT_BLOB);
        if (ret != C_KZG_OK) goto out;

        /* Compute the proofs, provide only the first half */
        ret = compute_fk20_proofs(proofs_g1, poly_monomial, FIELD_ELEMENTS_PER_BLOB, s);
        if (ret != C_KZG_OK) goto out;

        /* Bit-reverse the proofs */
        ret = bit_reversal_permutation(proofs_g1, sizeof(g1_t), CELLS_PER_EXT_BLOB);
        if (ret != C_KZG_OK) goto out;

        /* Convert all of the proofs to byte-form */
        for (size_t i = 0; i < CELLS_PER_EXT_BLOB; i++) {
            bytes_from_g1(&proofs[i], &proofs_g1[i]);
        }
    }

out:
    c_kzg_free(poly_monomial);
    c_kzg_free(poly_lagrange);
    c_kzg_free(data_fr);
    c_kzg_free(proofs_g1);
    return ret;
}

/**
 * Given some cells for a blob, recover all cells/proofs.
 *
 * @param[out]  recovered_cells     An array of CELLS_PER_EXT_BLOB cells
 * @param[out]  recovered_proofs    An array of CELLS_PER_EXT_BLOB proofs
 * @param[in]   cell_indices        The cell indices for the cells
 * @param[in]   cells               The cells to check
 * @param[in]   num_cells           The number of cells provided
 * @param[in]   s                   The trusted setup
 *
 * @remark Recovery is faster if there are fewer missing cells.
 * @remark If recovered_proofs is NULL, they will not be recomputed.
 */
C_KZG_RET recover_cells_and_kzg_proofs(
    Cell *recovered_cells,
    KZGProof *recovered_proofs,
    const uint64_t *cell_indices,
    const Cell *cells,
    size_t num_cells,
    const KZGSettings *s
) {
    C_KZG_RET ret;
    fr_t *recovered_cells_fr = NULL;
    g1_t *recovered_proofs_g1 = NULL;
    Blob *blob = NULL;

    /* Ensure only one blob's worth of cells was provided */
    if (num_cells > CELLS_PER_EXT_BLOB) {
        ret = C_KZG_BADARGS;
        goto out;
    }

    /* Check if it's possible to recover */
    if (num_cells < CELLS_PER_EXT_BLOB / 2) {
        ret = C_KZG_BADARGS;
        goto out;
    }

    /* Check that cell indices are valid */
    for (size_t i = 0; i < num_cells; i++) {
        if (cell_indices[i] >= CELLS_PER_EXT_BLOB) {
            ret = C_KZG_BADARGS;
            goto out;
        }
    }

    /* Do allocations */
    ret = new_fr_array(&recovered_cells_fr, s->max_width);
    if (ret != C_KZG_OK) goto out;
    ret = new_g1_array(&recovered_proofs_g1, CELLS_PER_EXT_BLOB);
    if (ret != C_KZG_OK) goto out;
    ret = c_kzg_malloc((void **)&blob, BYTES_PER_BLOB);
    if (ret != C_KZG_OK) goto out;

    /* Initialize all cells as missing */
    for (size_t i = 0; i < s->max_width; i++) {
        recovered_cells_fr[i] = FR_NULL;
    }

    /* Update with existing cells */
    for (size_t i = 0; i < num_cells; i++) {
        size_t index = cell_indices[i] * FIELD_ELEMENTS_PER_CELL;
        for (size_t j = 0; j < FIELD_ELEMENTS_PER_CELL; j++) {
            fr_t *field = &recovered_cells_fr[index + j];

            /*
             * Check if the field has already been set. If it has, there was a duplicate cell index
             * and we can return an error. The compiler will optimize this and the overhead is
             * practically zero.
             */
            if (!fr_is_null(field)) {
                ret = C_KZG_BADARGS;
                goto out;
            }

            /* Convert the untrusted bytes to a field element */
            size_t offset = j * BYTES_PER_FIELD_ELEMENT;
            ret = bytes_to_bls_field(field, (Bytes32 *)&cells[i].bytes[offset]);
            if (ret != C_KZG_OK) goto out;
        }
    }

    if (num_cells == CELLS_PER_EXT_BLOB) {
        /* Nothing to recover, copy the cells */
        memcpy(recovered_cells, cells, CELLS_PER_EXT_BLOB * sizeof(Cell));
    } else {
        /* Perform cell recovery */
        ret = recover_cells_impl(
            recovered_cells_fr, cell_indices, num_cells, recovered_cells_fr, s
        );
        if (ret != C_KZG_OK) goto out;

        /* Convert the recovered data points to byte-form */
        for (size_t i = 0; i < CELLS_PER_EXT_BLOB; i++) {
            for (size_t j = 0; j < FIELD_ELEMENTS_PER_CELL; j++) {
                size_t index = i * FIELD_ELEMENTS_PER_CELL + j;
                size_t offset = j * BYTES_PER_FIELD_ELEMENT;
                bytes_from_bls_field(
                    (Bytes32 *)&recovered_cells[i].bytes[offset], &recovered_cells_fr[index]
                );
            }
        }
    }

    if (recovered_proofs != NULL) {
        /*
         * Instead of converting the cells to a blob and back, we can just treat the cells as a
         * polynomial. We are done with the fr-form recovered cells and we can safely mutate the
         * array.
         */
        ret = poly_lagrange_to_monomial(
            recovered_cells_fr, recovered_cells_fr, FIELD_ELEMENTS_PER_EXT_BLOB, s
        );
        if (ret != C_KZG_OK) goto out;

        /* Compute the proofs, provide only the first half */
        ret = compute_fk20_proofs(
            recovered_proofs_g1, recovered_cells_fr, FIELD_ELEMENTS_PER_BLOB, s
        );
        if (ret != C_KZG_OK) goto out;

        /* Bit-reverse the proofs */
        ret = bit_reversal_permutation(recovered_proofs_g1, sizeof(g1_t), CELLS_PER_EXT_BLOB);
        if (ret != C_KZG_OK) goto out;

        /* Convert all of the proofs to byte-form */
        for (size_t i = 0; i < CELLS_PER_EXT_BLOB; i++) {
            bytes_from_g1(&recovered_proofs[i], &recovered_proofs_g1[i]);
        }
    }

out:
    c_kzg_free(recovered_cells_fr);
    c_kzg_free(recovered_proofs_g1);
    c_kzg_free(blob);
    return ret;
}

/**
 * Given some cells, verify that their proofs are valid.
 *
 * @param[out]  ok                  True if the proofs are valid
 * @param[in]   commitments_bytes   The commitments for the cells
 * @param[in]   cell_indices        The cell indices for the cells
 * @param[in]   cells               The cells to check
 * @param[in]   proofs_bytes        The proofs for the cells
 * @param[in]   num_cells           The number of cells provided
 * @param[in]   s                   The trusted setup
 *
 * @remark cells[i] is associated with commitments_bytes[commitment_indices[i]].
 */
C_KZG_RET verify_cell_kzg_proof_batch(
    bool *ok,
    const Bytes48 *commitments_bytes,
    const uint64_t *cell_indices,
    const Cell *cells,
    const Bytes48 *proofs_bytes,
    size_t num_cells,
    const KZGSettings *s
) {
    C_KZG_RET ret;
    g1_t evaluation;
    g1_t final_g1_sum;
    g1_t proof_lincomb;
    g1_t weighted_proof_lincomb;
    g2_t power_of_s = s->g2_values_monomial[FIELD_ELEMENTS_PER_CELL];
    size_t num_commitments;

    /* Arrays */
    Bytes48 *unique_commitments = NULL;
    uint64_t *commitment_indices = NULL;
    bool *is_cell_used = NULL;
    fr_t *aggregated_column_cells = NULL;
    fr_t *aggregated_interpolation_poly = NULL;
    fr_t *column_interpolation_poly = NULL;
    fr_t *commitment_weights = NULL;
    fr_t *r_powers = NULL;
    fr_t *weighted_powers_of_r = NULL;
    fr_t *weights = NULL;
    g1_t *commitments_g1 = NULL;
    g1_t *proofs_g1 = NULL;

    *ok = false;

    /* Exit early if we are given zero cells */
    if (num_cells == 0) {
        *ok = true;
        return C_KZG_OK;
    }

    ////////////////////////////////////////////////////////////////////////////////////////////////
    // Sanity checks
    ////////////////////////////////////////////////////////////////////////////////////////////////

    for (size_t i = 0; i < num_cells; i++) {
        /* Make sure column index is valid */
        if (cell_indices[i] >= CELLS_PER_EXT_BLOB) return C_KZG_BADARGS;
    }

    ////////////////////////////////////////////////////////////////////////////////////////////////
    // Deduplicate Commitments
    ////////////////////////////////////////////////////////////////////////////////////////////////

    ret = c_kzg_calloc((void **)&unique_commitments, num_cells, sizeof(Bytes48));
    if (ret != C_KZG_OK) goto out;
    ret = c_kzg_calloc((void **)&commitment_indices, num_cells, sizeof(uint64_t));
    if (ret != C_KZG_OK) goto out;

    /*
     * Convert the array of cell commitments to an array of unique commitments and an array of
     * indices to those unique commitments. We do this before the array allocations section below
     * because we need to know how many commitment weights there will be.
     */
    num_commitments = num_cells;
    memcpy(unique_commitments, commitments_bytes, num_cells * sizeof(Bytes48));
    deduplicate_commitments(unique_commitments, commitment_indices, &num_commitments);

    ////////////////////////////////////////////////////////////////////////////////////////////////
    // Array allocations
    ////////////////////////////////////////////////////////////////////////////////////////////////

    ret = new_bool_array(&is_cell_used, FIELD_ELEMENTS_PER_EXT_BLOB);
    if (ret != C_KZG_OK) goto out;
    ret = new_fr_array(&aggregated_column_cells, FIELD_ELEMENTS_PER_EXT_BLOB);
    if (ret != C_KZG_OK) goto out;
    ret = new_fr_array(&aggregated_interpolation_poly, FIELD_ELEMENTS_PER_CELL);
    if (ret != C_KZG_OK) goto out;
    ret = new_fr_array(&column_interpolation_poly, FIELD_ELEMENTS_PER_CELL);
    if (ret != C_KZG_OK) goto out;
    ret = new_fr_array(&commitment_weights, num_commitments);
    if (ret != C_KZG_OK) goto out;
    ret = new_fr_array(&r_powers, num_cells);
    if (ret != C_KZG_OK) goto out;
    ret = new_fr_array(&weighted_powers_of_r, num_cells);
    if (ret != C_KZG_OK) goto out;
    ret = new_fr_array(&weights, num_cells);
    if (ret != C_KZG_OK) goto out;
    ret = new_g1_array(&commitments_g1, num_commitments);
    if (ret != C_KZG_OK) goto out;
    ret = new_g1_array(&proofs_g1, num_cells);
    if (ret != C_KZG_OK) goto out;

    ////////////////////////////////////////////////////////////////////////////////////////////////
    // Compute random linear combination of the proofs
    ////////////////////////////////////////////////////////////////////////////////////////////////

    /*
     * Derive random factors for the linear combination. The exponents start with 0. That is, they
     * are r^0, r^1, r^2, r^3, and so on.
     */
    ret = compute_r_powers_for_verify_cell_kzg_proof_batch(
        r_powers,
        unique_commitments,
        num_commitments,
        commitment_indices,
        cell_indices,
        cells,
        proofs_bytes,
        num_cells
    );
    if (ret != C_KZG_OK) goto out;

    /* There should be a proof for each cell */
    for (size_t i = 0; i < num_cells; i++) {
        ret = bytes_to_kzg_proof(&proofs_g1[i], &proofs_bytes[i]);
        if (ret != C_KZG_OK) goto out;
    }

    /* Do the linear combination */
    ret = g1_lincomb_fast(&proof_lincomb, proofs_g1, r_powers, num_cells);
    if (ret != C_KZG_OK) goto out;

    ////////////////////////////////////////////////////////////////////////////////////////////////
    // Compute sum of the commitments
    ////////////////////////////////////////////////////////////////////////////////////////////////

    for (size_t i = 0; i < num_commitments; i++) {
        /* Convert & validate commitment */
        ret = bytes_to_kzg_commitment(&commitments_g1[i], &unique_commitments[i]);
        if (ret != C_KZG_OK) goto out;

        /* Initialize the weight to zero */
        commitment_weights[i] = FR_ZERO;
    }

    /* Update commitment weights */
    for (size_t i = 0; i < num_cells; i++) {
        blst_fr_add(
            &commitment_weights[commitment_indices[i]],
            &commitment_weights[commitment_indices[i]],
            &r_powers[i]
        );
    }

    /* Compute commitment sum */
    ret = g1_lincomb_fast(&final_g1_sum, commitments_g1, commitment_weights, num_commitments);
    if (ret != C_KZG_OK) goto out;

    ////////////////////////////////////////////////////////////////////////////////////////////////
    // Compute aggregated columns
    ////////////////////////////////////////////////////////////////////////////////////////////////

    /* Start with zeroed out columns */
    for (size_t i = 0; i < CELLS_PER_EXT_BLOB; i++) {
        for (size_t j = 0; j < FIELD_ELEMENTS_PER_CELL; j++) {
            size_t index = i * FIELD_ELEMENTS_PER_CELL + j;
            aggregated_column_cells[index] = FR_ZERO;
        }
    }

    /* Scale each cell's data points */
    for (size_t i = 0; i < num_cells; i++) {
        for (size_t j = 0; j < FIELD_ELEMENTS_PER_CELL; j++) {
            fr_t field, scaled;
            size_t offset = j * BYTES_PER_FIELD_ELEMENT;
            ret = bytes_to_bls_field(&field, (Bytes32 *)&cells[i].bytes[offset]);
            if (ret != C_KZG_OK) goto out;
            blst_fr_mul(&scaled, &field, &r_powers[i]);
            size_t index = cell_indices[i] * FIELD_ELEMENTS_PER_CELL + j;
            blst_fr_add(&aggregated_column_cells[index], &aggregated_column_cells[index], &scaled);

            /* Mark the cell as being used */
            is_cell_used[index] = true;
        }
    }

    ////////////////////////////////////////////////////////////////////////////////////////////////
    // Compute sum of the interpolation polynomials
    ////////////////////////////////////////////////////////////////////////////////////////////////

    /* Start with a zeroed out poly */
    for (size_t i = 0; i < FIELD_ELEMENTS_PER_CELL; i++) {
        aggregated_interpolation_poly[i] = FR_ZERO;
    }

    /* Interpolate each column */
    for (size_t i = 0; i < CELLS_PER_EXT_BLOB; i++) {
        /* Offset to the first cell for this column */
        size_t index = i * FIELD_ELEMENTS_PER_CELL;

        /* We only care about initialized cells */
        if (!is_cell_used[index]) continue;

        /* We don't need to copy this because it's not used again */
        ret = bit_reversal_permutation(
            &aggregated_column_cells[index], sizeof(fr_t), FIELD_ELEMENTS_PER_CELL
        );
        if (ret != C_KZG_OK) goto out;

        /*
         * Get interpolation polynomial for this column. To do so we first do an IDFT over the roots
         * of unity and then we scale by the coset factor.  We can't do an IDFT directly over the
         * coset because it's not a subgroup.
         */
        ret = ifft_fr(
            column_interpolation_poly, &aggregated_column_cells[index], FIELD_ELEMENTS_PER_CELL, s
        );
        if (ret != C_KZG_OK) goto out;

        /*
         * To unscale, divide by the coset. It's faster to multiply with the inverse. We can skip
         * the first iteration because its dividing by one.
         */
        uint32_t pos = reverse_bits_limited(CELLS_PER_EXT_BLOB, i);
        fr_t inv_coset_factor;
        blst_fr_eucl_inverse(&inv_coset_factor, &s->expanded_roots_of_unity[pos]);
        shift_poly(column_interpolation_poly, FIELD_ELEMENTS_PER_CELL, &inv_coset_factor);

        /* Update the aggregated poly */
        for (size_t k = 0; k < FIELD_ELEMENTS_PER_CELL; k++) {
            blst_fr_add(
                &aggregated_interpolation_poly[k],
                &aggregated_interpolation_poly[k],
                &column_interpolation_poly[k]
            );
        }
    }

    /* Commit to the final aggregated interpolation polynomial */
    ret = g1_lincomb_fast(
        &evaluation, s->g1_values_monomial, aggregated_interpolation_poly, FIELD_ELEMENTS_PER_CELL
    );
    if (ret != C_KZG_OK) goto out;

    blst_p1_cneg(&evaluation, true);
    blst_p1_add(&final_g1_sum, &final_g1_sum, &evaluation);

    ////////////////////////////////////////////////////////////////////////////////////////////////
    // Compute sum of the proofs scaled by the coset factors
    ////////////////////////////////////////////////////////////////////////////////////////////////

    for (size_t i = 0; i < num_cells; i++) {
        uint32_t pos = reverse_bits_limited(CELLS_PER_EXT_BLOB, cell_indices[i]);
        fr_t coset_factor = s->expanded_roots_of_unity[pos];
        fr_pow(&weights[i], &coset_factor, FIELD_ELEMENTS_PER_CELL);
        blst_fr_mul(&weighted_powers_of_r[i], &r_powers[i], &weights[i]);
    }

    ret = g1_lincomb_fast(&weighted_proof_lincomb, proofs_g1, weighted_powers_of_r, num_cells);
    if (ret != C_KZG_OK) goto out;

    blst_p1_add(&final_g1_sum, &final_g1_sum, &weighted_proof_lincomb);

    ////////////////////////////////////////////////////////////////////////////////////////////////
    // Do the final pairing check
    ////////////////////////////////////////////////////////////////////////////////////////////////

    *ok = pairings_verify(&final_g1_sum, blst_p2_generator(), &proof_lincomb, &power_of_s);

out:
    c_kzg_free(unique_commitments);
    c_kzg_free(commitment_indices);
    c_kzg_free(is_cell_used);
    c_kzg_free(aggregated_column_cells);
    c_kzg_free(aggregated_interpolation_poly);
    c_kzg_free(column_interpolation_poly);
    c_kzg_free(commitment_weights);
    c_kzg_free(r_powers);
    c_kzg_free(weighted_powers_of_r);
    c_kzg_free(weights);
    c_kzg_free(commitments_g1);
    c_kzg_free(proofs_g1);
    return ret;
}<|MERGE_RESOLUTION|>--- conflicted
+++ resolved
@@ -2233,22 +2233,15 @@
     return C_KZG_OK;
 }
 
-<<<<<<< HEAD
 ////////////////////////////////////////////////////////////////////////////////////////////////////
 // Zero poly
 ////////////////////////////////////////////////////////////////////////////////////////////////////
-=======
-///////////////////////////////////////////////////////////////////////////////
-// Vanishing poly
-///////////////////////////////////////////////////////////////////////////////
->>>>>>> 1b5c3c80
 
 /**
  * Calculates the minimal polynomial that evaluates to zero for each root.
  *
- * Uses straightforward long multiplication to calculate the product of
- * `(x - r_i)` where `r_i` is the i'th root. This results in a poly of degree
- * roots_len.
+ * Uses straightforward long multiplication to calculate the product of `(x - r_i)` where `r_i` is
+ * the i'th root. This results in a poly of degree roots_len.
  *
  * @param[in,out]   poly         The zero polynomial for roots
  * @param[in,out]   poly_len     The length of poly
@@ -2256,46 +2249,11 @@
  * @param[in]       roots_len    The number of roots
  * @param[in]       s            The trusted setup
  *
- * @remark These do not have to be roots of unity. They are roots of a
- * polynomial.
+ * @remark These do not have to be roots of unity. They are roots of a polynomial.
  * @remark `poly_len` must be at least `roots_len + 1` in length.
  */
-<<<<<<< HEAD
-static inline uint64_t next_power_of_two(uint64_t v) {
-    if (v == 0) return 1;
-    v--;
-    v |= v >> 1;
-    v |= v >> 2;
-    v |= v >> 4;
-    v |= v >> 8;
-    v |= v >> 16;
-    v |= v >> 32;
-    v++;
-    return v;
-}
-
-/**
- * Calculates the minimal polynomial that evaluates to zero for powers of roots of unity at the
- * given indices.
- *
- * Uses straightforward long multiplication to calculate the product of `(x - * r^i)` where `r` is a
- * root of unity and the `i`s are the indices at which it must evaluate to zero. This results in a
- * poly of degree indices_len.
- *
- * @param[in,out]   dst         The zero polynomial for indices
- * @param[in,out]   dst_len     The length of dst
- * @param[in]       indices     The array of missing indices
- * @param[in]       indices_len The number of missing indices
- * @param[in]       s           The trusted setup
- *
- * @remark `dst_len` must be at least `indices_len + 1` in length.
- */
-static C_KZG_RET do_zero_poly_mul_partial(
-    fr_t *dst, size_t *dst_len, const uint64_t *indices, uint64_t indices_len, const KZGSettings *s
-=======
 static C_KZG_RET compute_vanishing_polynomial_from_roots(
     fr_t *poly, size_t *poly_len, const fr_t *roots, size_t roots_len
->>>>>>> 1b5c3c80
 ) {
     fr_t neg_root;
 
@@ -2312,26 +2270,11 @@
         poly[i] = neg_root;
         blst_fr_add(&poly[i], &poly[i], &poly[i - 1]);
 
-<<<<<<< HEAD
-/**
- * Copy polynomial and set remaining fields to zero.
- *
- * @param[out]  out     The output polynomial with padded zeros
- * @param[out]  out_len The length of the output polynomial
- * @param[in]   in      The input polynomial to be copied
- * @param[in]   in_len  The length of the input polynomial
- */
-static C_KZG_RET pad_p(fr_t *out, size_t out_len, const fr_t *in, size_t in_len) {
-    /* Ensure out is big enough */
-    if (out_len < in_len) {
-        return C_KZG_BADARGS;
-=======
         for (size_t j = i - 1; j > 0; j--) {
             blst_fr_mul(&poly[j], &poly[j], &neg_root);
             blst_fr_add(&poly[j], &poly[j], &poly[j - 1]);
         }
         blst_fr_mul(&poly[0], &poly[0], &neg_root);
->>>>>>> 1b5c3c80
     }
 
     poly[roots_len] = FR_ONE;
@@ -2341,31 +2284,23 @@
 }
 
 /**
- * Computes the minimal polynomial that evaluates to zero at equally spaced
- * chosen roots of unity in the domain of size `FIELD_ELEMENTS_PER_BLOB`.
- *
- * The roots of unity are chosen based on the missing cell indices. If the i'th
- * cell is missing, then the i'th root of unity from `expanded_roots_of_unity`
- * will be zero on the polynomial computed, along with every
- * `CELLS_PER_EXT_BLOB` spaced root of unity in the domain.
- *
-<<<<<<< HEAD
- * @remark This will pad the polynomials, perform FFTs, point-wise multiply the results together,
- * and apply an inverse FFT to the result.
-=======
+ * Computes the minimal polynomial that evaluates to zero at equally spaced chosen roots of unity in
+ * the domain of size `FIELD_ELEMENTS_PER_BLOB`.
+ *
+ * The roots of unity are chosen based on the missing cell indices. If the i'th cell is missing,
+ * then the i'th root of unity from `expanded_roots_of_unity` will be zero on the polynomial
+ * computed, along with every `CELLS_PER_EXT_BLOB` spaced root of unity in the domain.
+ *
  * @param[in,out]   vanishing_poly          The vanishing polynomial
  * @param[in]       missing_cell_indices    The array of missing cell indices
  * @param[in]       len_missing_cells       The number of missing cell indices
  * @param[in]       s                       The trusted setup
  *
- * @remark When all of the cells are missing, this algorithm has
- * an edge case. We return C_KZG_BADARGS in that case.
- * @remark When none of the cells are missing, recovery
- * is trivial. We expect the caller to handle this case,
- * and return C_KZG_BADARGS if not.
- * @remark `missing_cell_indices` are assumed to be less than
- * `CELLS_PER_EXT_BLOB`.
->>>>>>> 1b5c3c80
+ * @remark When all of the cells are missing, this algorithm has an edge case. We return
+ * C_KZG_BADARGS in that case.
+ * @remark When none of the cells are missing, recovery is trivial. We expect the caller to handle
+ * this case, and return C_KZG_BADARGS if not.
+ * @remark `missing_cell_indices` are assumed to be less than `CELLS_PER_EXT_BLOB`.
  */
 static C_KZG_RET vanishing_polynomial_for_missing_cells(
     fr_t *vanishing_poly,
@@ -2384,188 +2319,35 @@
         goto out;
     }
 
-<<<<<<< HEAD
-    /* The degree of the output polynomial is the sum of the degrees of the input polynomials */
-    size_t out_degree = 0;
-    for (size_t i = 0; i < partial_count; i++) {
-        out_degree += partials[i].length - 1;
-    }
-    if (out_degree + 1 > len_out) {
-        ret = C_KZG_BADARGS;
-        goto out;
-    }
-=======
     /* Allocate arrays */
     ret = new_fr_array(&roots, len_missing_cells);
     if (ret != C_KZG_OK) goto out;
     ret = new_fr_array(&short_vanishing_poly, (len_missing_cells + 1));
     if (ret != C_KZG_OK) goto out;
->>>>>>> 1b5c3c80
 
     /* Check if max_width is divisible by CELLS_PER_EXT_BLOB */
     assert(s->max_width % CELLS_PER_EXT_BLOB == 0);
 
     /*
-<<<<<<< HEAD
-     * Do the last partial first: it is no longer than the others and the padding can remain in
-     * place for the rest.
-     */
-    ret = pad_p(
-        p_padded, len_out, partials[partial_count - 1].coeffs, partials[partial_count - 1].length
-    );
-    if (ret != C_KZG_OK) goto out;
-
-    ret = fft_fr(mul_eval_ps, p_padded, len_out, s);
-    if (ret != C_KZG_OK) goto out;
-
-    for (size_t i = 0; i < partial_count - 1; i++) {
-        ret = pad_p(p_padded, partials[i].length, partials[i].coeffs, partials[i].length);
-        if (ret != C_KZG_OK) goto out;
-        ret = fft_fr(p_eval, p_padded, len_out, s);
-        if (ret != C_KZG_OK) goto out;
-        for (size_t j = 0; j < len_out; j++) {
-            blst_fr_mul(&mul_eval_ps[j], &mul_eval_ps[j], &p_eval[j]);
-        }
-=======
-     * For each missing cell index, choose the corresponding root of unity from
-     * the subgroup of size`CELLS_PER_EXT_BLOB`.
+     * For each missing cell index, choose the corresponding root of unity from the subgroup of
+     * size `CELLS_PER_EXT_BLOB`.
      *
-     * In other words, if the missing index is `i`, then we add \omega^i to the
-     * roots array, where \omega is a primitive `CELLS_PER_EXT_BLOB` root of
-     * unity.
+     * In other words, if the missing index is `i`, then we add \omega^i to the roots array, where
+     * \omega is a primitive `CELLS_PER_EXT_BLOB` root of unity.
      */
     size_t stride = s->max_width / CELLS_PER_EXT_BLOB;
     for (size_t i = 0; i < len_missing_cells; i++) {
         roots[i] = s->expanded_roots_of_unity[missing_cell_indices[i] * stride];
->>>>>>> 1b5c3c80
     }
 
     /* Compute the polynomial that evaluates to zero on the roots */
     ret = compute_vanishing_polynomial_from_roots(
-        short_vanishing_poly,
-        &short_vanishing_poly_len,
-        roots,
-        len_missing_cells
+        short_vanishing_poly, &short_vanishing_poly_len, roots, len_missing_cells
     );
     if (ret != C_KZG_OK) goto out;
 
-<<<<<<< HEAD
-    out->length = out_degree + 1;
-
-out:
-    return ret;
-}
-
-/**
- * Calculate the minimal polynomial that evaluates to zero for the powers of roots of unity that
- * correspond to missing indices.
- *
- * This is done simply by multiplying together `(x - r^i)` for all the `i` that are missing indices,
- * using a combination of direct multiplication (#do_zero_poly_mul_partial) and iterated
- * multiplication via convolution (#reduce_partials).
- *
- * @param[out]  zero_poly       The zero polynomial
- * @param[out]  zero_poly_len   The zero polynomial length
- * @param[in]   missing_indices The indices of the missing coefficients
- * @param[in]   len_missing     The number of missing indices
- * @param[in]   s               The trusted setup
- *
- * @remark This does not work if all indices are missing.
- * @remark Unused coefficients are set to zero.
- */
-static C_KZG_RET zero_polynomial_via_multiplication(
-    fr_t *zero_poly,
-    size_t *zero_poly_len,
-    const uint64_t *missing_indices,
-    size_t len_missing,
-    const KZGSettings *s
-) {
-    C_KZG_RET ret;
-    fr_t *work = NULL;
-    fr_t *scratch = NULL;
-    poly_t *partials = NULL;
-
-    /* If nothing is missing, return all zeros */
-    if (len_missing == 0) {
-        for (size_t i = 0; i < s->max_width; i++) {
-            zero_poly[i] = FR_ZERO;
-        }
-        *zero_poly_len = 0;
-        ret = C_KZG_OK;
-        goto out;
-    }
-
-    /* Tunable parameter. Must be a power of two */
-    const size_t reduction_factor = 4;
-    /* Tunable parameter. Must be a power of two */
-    const size_t degree_of_partial = 32;
-
-    const size_t missing_per_partial = degree_of_partial - 1;
-    size_t partial_count = (len_missing + missing_per_partial - 1) / missing_per_partial;
-    size_t n = next_power_of_two(partial_count * degree_of_partial);
-
-    if (len_missing <= missing_per_partial) {
-        ret = do_zero_poly_mul_partial(zero_poly, zero_poly_len, missing_indices, len_missing, s);
-        if (ret != C_KZG_OK) goto out;
-    } else {
-        ret = new_fr_array(&work, n);
-        if (ret != C_KZG_OK) goto out;
-        ret = new_fr_array(&scratch, n * 3);
-        if (ret != C_KZG_OK) goto out;
-        ret = c_kzg_calloc((void **)&partials, partial_count, sizeof(poly_t));
-        if (ret != C_KZG_OK) goto out;
-
-        /* Build the partials from the missing indices */
-        size_t offset = 0, out_offset = 0, max = len_missing;
-        for (size_t i = 0; i < partial_count; i++) {
-            size_t end = MIN(offset + missing_per_partial, max);
-            partials[i].coeffs = &work[out_offset];
-            partials[i].length = degree_of_partial;
-
-            ret = do_zero_poly_mul_partial(
-                partials[i].coeffs, &partials[i].length, &missing_indices[offset], end - offset, s
-            );
-            if (ret != C_KZG_OK) goto out;
-
-            offset += missing_per_partial;
-            out_offset += degree_of_partial;
-        }
-
-        /* Adjust the length of the last partial */
-        partials[partial_count - 1].length = 1 + len_missing -
-                                             (partial_count - 1) * missing_per_partial;
-
-        /* Reduce all the partials to a single polynomial */
-        while (partial_count > 1) {
-            size_t reduced_count = (partial_count + reduction_factor - 1) / reduction_factor;
-            size_t partial_size = next_power_of_two(partials[0].length);
-            for (size_t i = 0; i < reduced_count; i++) {
-                size_t start = i * reduction_factor;
-                size_t out_end = MIN((start + reduction_factor) * partial_size, n);
-                size_t reduced_len = MIN(out_end - start * partial_size, s->max_width);
-                size_t partials_num = MIN(reduction_factor, partial_count - start);
-                partials[i].coeffs = work + start * partial_size;
-                if (partials_num > 1) {
-                    ret = reduce_partials(
-                        &partials[i], reduced_len, scratch, n * 3, &partials[start], partials_num, s
-                    );
-                    if (ret != C_KZG_OK) goto out;
-                } else {
-                    partials[i].length = partials[start].length;
-                }
-            }
-            partial_count = reduced_count;
-        }
-
-        /* Pad the output with zeros */
-        ret = pad_p(zero_poly, s->max_width, partials[0].coeffs, partials[0].length);
-        if (ret != C_KZG_OK) goto out;
-
-        *zero_poly_len = partials[0].length;
-=======
     /*
-     * For each root \omega^i in `short_vanishing_poly`, we compute a
-     * polynomial that has roots at
+     * For each root \omega^i in `short_vanishing_poly`, we compute a polynomial that has roots at
      *
      *  H = {
      *      \omega^i * \gamma^0,
@@ -2574,15 +2356,13 @@
      *      \omega^i * \gamma^{FIELD_ELEMENTS_PER_CELL-1}
      *  }
      *
-     * where \gamma is a primitive `FIELD_ELEMENTS_PER_EXT_BLOB`-th root of
-     * unity.
+     * where \gamma is a primitive `FIELD_ELEMENTS_PER_EXT_BLOB`-th root of unity.
      *
-     * This is done by shifting the degree of all coefficients in
-     * `short_vanishing_poly` up by `FIELD_ELEMENTS_PER_CELL` amount.
+     * This is done by shifting the degree of all coefficients in `short_vanishing_poly` up by
+     * `FIELD_ELEMENTS_PER_CELL` amount.
      */
     for (size_t i = 0; i < short_vanishing_poly_len; i++) {
         vanishing_poly[i * FIELD_ELEMENTS_PER_CELL] = short_vanishing_poly[i];
->>>>>>> 1b5c3c80
     }
 
 out:
@@ -2698,10 +2478,6 @@
 }
 
 /**
-<<<<<<< HEAD
- * Given a dataset with up to half the entries missing, return the reconstructed original. Assumes
- * that the inverse FFT of the original data has the upper half of its values equal to zero.
-=======
  * Helper function to check if a uint64 value is in an array.
  *
  * @param[in]   arr         The array
@@ -2720,10 +2496,8 @@
 }
 
 /**
- * Given a dataset with up to half the entries missing, return the
- * reconstructed original. Assumes that the inverse FFT of the original data
- * has the upper half of its values equal to zero.
->>>>>>> 1b5c3c80
+ * Given a dataset with up to half the entries missing, return the reconstructed original. Assumes
+ * that the inverse FFT of the original data has the upper half of its values equal to zero.
  *
  * @param[out]  reconstructed_data_out   Preallocated array for recovered cells
  * @param[in]   cell_indices             The cell indices you have
@@ -2754,9 +2528,7 @@
     fr_t *cells_brp = NULL;
 
     /* Allocate space for arrays */
-    ret = c_kzg_calloc(
-        (void **)&missing_cell_indices, s->max_width, sizeof(uint64_t)
-    );
+    ret = c_kzg_calloc((void **)&missing_cell_indices, s->max_width, sizeof(uint64_t));
     if (ret != C_KZG_OK) goto out;
     ret = new_fr_array(&vanishing_poly_eval, s->max_width);
     if (ret != C_KZG_OK) goto out;
@@ -2812,15 +2584,7 @@
         if (fr_is_null(&cells_brp[i])) {
             extended_evaluation_times_zero[i] = FR_ZERO;
         } else {
-<<<<<<< HEAD
-            blst_fr_mul(&extended_evaluation_times_zero[i], &cells_brp[i], &zero_poly_eval[i]);
-=======
-            blst_fr_mul(
-                &extended_evaluation_times_zero[i],
-                &cells_brp[i],
-                &vanishing_poly_eval[i]
-            );
->>>>>>> 1b5c3c80
+            blst_fr_mul(&extended_evaluation_times_zero[i], &cells_brp[i], &vanishing_poly_eval[i]);
         }
     }
 
@@ -2841,9 +2605,7 @@
     );
     if (ret != C_KZG_OK) goto out;
 
-    ret = coset_fft_fr(
-        vanishing_poly_over_coset, vanishing_poly_coeff, s->max_width, s
-    );
+    ret = coset_fft_fr(vanishing_poly_over_coset, vanishing_poly_coeff, s->max_width, s);
     if (ret != C_KZG_OK) goto out;
 
     /* The result of the division is Q3 */
@@ -2900,13 +2662,8 @@
  * @param[in]   len         The length of both polynomials
  * @param[in]   s           The trusted setup
  *
-<<<<<<< HEAD
- * @remark To convert a monomial-form polynomial to a Lagrange-form polynomial, you must inverse FFT
- * the bit-reverse-permuated monomial polynomial.
-=======
- * @remark This method converts a lagrange-form polynomial to a monomial-form
- * polynomial, by inverse FFTing the bit-reverse-permuted lagrange polynomial.
->>>>>>> 1b5c3c80
+ * @remark This method converts a lagrange-form polynomial to a monomial-form polynomial, by inverse
+ * FFTing the bit-reverse-permuted lagrange polynomial.
  */
 static C_KZG_RET poly_lagrange_to_monomial(
     fr_t *monomial_out, const fr_t *lagrange, size_t len, const KZGSettings *s
@@ -3303,16 +3060,9 @@
     if (ret != C_KZG_OK) goto out;
 
     /*
-<<<<<<< HEAD
-     * Convert the blob to a polynomial. Note that only the first 4096 fields of the polynomial will
-     * be set. The upper 4096 fields will remain zero.  This is required because the polynomial will
-     * be evaluated with 8192 roots of unity.
-=======
-     * Convert the blob to a polynomial in lagrange form. Note that only the
-     * first 4096 fields of the polynomial will be set. The upper 4096 fields
-     * will remain zero. This is required because the polynomial will be
-     * evaluated with 8192 roots of unity.
->>>>>>> 1b5c3c80
+     * Convert the blob to a polynomial in lagrange form. Note that only the first 4096 fields of
+     * the polynomial will be set. The upper 4096 fields will remain zero. This is required because
+     * the polynomial will be evaluated with 8192 roots of unity.
      */
     ret = blob_to_polynomial((Polynomial *)poly_lagrange, blob);
     if (ret != C_KZG_OK) goto out;
