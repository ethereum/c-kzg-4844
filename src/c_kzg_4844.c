--- conflicted
+++ resolved
@@ -996,17 +996,10 @@
     return g1_lincomb(out, s->g1_values, (const fr_t *)(&p->evals), FIELD_ELEMENTS_PER_BLOB);
 }
 
-<<<<<<< HEAD
-static C_KZG_RET poly_from_blob(Polynomial p, const Blob *blob) {
+static C_KZG_RET poly_from_blob(Polynomial *p, const Blob *blob) {
     C_KZG_RET ret;
     for (size_t i = 0; i < FIELD_ELEMENTS_PER_BLOB; i++) {
-        ret = bytes_to_bls_field(&p[i], &blob->bytes[i * BYTES_PER_FIELD_ELEMENT]);
-=======
-static C_KZG_RET poly_from_blob(Polynomial *p, const Blob blob) {
-    C_KZG_RET ret;
-    for (size_t i = 0; i < FIELD_ELEMENTS_PER_BLOB; i++) {
-        ret = bytes_to_bls_field(&p->evals[i], &blob[i * BYTES_PER_FIELD_ELEMENT]);
->>>>>>> 42a44196
+        ret = bytes_to_bls_field(&p->evals[i], &blob->bytes[i * BYTES_PER_FIELD_ELEMENT]);
         if (ret != C_KZG_OK) return ret;
     }
     return C_KZG_OK;
@@ -1254,15 +1247,9 @@
     return C_KZG_OK;
 }
 
-<<<<<<< HEAD
-static C_KZG_RET compute_aggregated_poly_and_commitment(Polynomial poly_out, KZGCommitment *comm_out, BLSFieldElement *chal_out,
-        const Polynomial polys[],
-        const KZGCommitment *kzg_commitments,
-=======
 static C_KZG_RET compute_aggregated_poly_and_commitment(Polynomial *poly_out, KZGCommitment *comm_out, BLSFieldElement *chal_out,
         const Polynomial *polys,
-        const KZGCommitment kzg_commitments[],
->>>>>>> 42a44196
+        const KZGCommitment *kzg_commitments,
         size_t n) {
     BLSFieldElement* r_powers = calloc(n, sizeof(BLSFieldElement));
     if (0 < n && r_powers == NULL) return C_KZG_MALLOC;
@@ -1301,11 +1288,7 @@
     }
 
     for (size_t i = 0; i < n; i++) {
-<<<<<<< HEAD
-        ret = poly_from_blob(polys[i], &blobs[i]);
-=======
-        ret = poly_from_blob(&polys[i], blobs[i]);
->>>>>>> 42a44196
+        ret = poly_from_blob(&polys[i], &blobs[i]);
         if (ret != C_KZG_OK) goto out;
         ret = poly_to_kzg_commitment(&commitments[i], &polys[i], s);
         if (ret != C_KZG_OK) goto out;
@@ -1335,11 +1318,7 @@
     Polynomial* polys = calloc(n, sizeof(Polynomial));
     if (polys == NULL) return C_KZG_MALLOC;
     for (size_t i = 0; i < n; i++) {
-<<<<<<< HEAD
-        ret = poly_from_blob(polys[i], &blobs[i]);
-=======
-        ret = poly_from_blob(&polys[i], blobs[i]);
->>>>>>> 42a44196
+        ret = poly_from_blob(&polys[i], &blobs[i]);
         if (ret != C_KZG_OK) goto out;
     }
 
