--- conflicted
+++ resolved
@@ -698,7 +698,7 @@
     return C_KZG_OK;
 }
 
-static C_KZG_RET poly_from_blob(Polynomial *p, const Blob *blob) {
+static C_KZG_RET blob_to_polynomial(Polynomial *p, const Blob *blob) {
     C_KZG_RET ret;
     for (size_t i = 0; i < FIELD_ELEMENTS_PER_BLOB; i++) {
         ret = bytes_to_bls_field(&p->evals[i], &blob->bytes[i * BYTES_PER_FIELD_ELEMENT]);
@@ -843,19 +843,12 @@
     }
 }
 
-<<<<<<< HEAD
+
 static void compute_powers(fr_t *out, fr_t *x, uint64_t n) {
     fr_t current_power = fr_one;
     for (uint64_t i = 0; i < n; i++) {
         out[i] = current_power;
         fr_mul(&current_power, &current_power, x);
-=======
-static C_KZG_RET blob_to_polynomial(Polynomial *p, const Blob *blob) {
-    C_KZG_RET ret;
-    for (size_t i = 0; i < FIELD_ELEMENTS_PER_BLOB; i++) {
-        ret = bytes_to_bls_field(&p->evals[i], &blob->bytes[i * BYTES_PER_FIELD_ELEMENT]);
-        if (ret != C_KZG_OK) return ret;
->>>>>>> 549054a5
     }
 }
 
@@ -863,66 +856,6 @@
 // Polynomials Functions
 ///////////////////////////////////////////////////////////////////////////////
 
-<<<<<<< HEAD
-=======
-    ret = blob_to_polynomial(&p, blob);
-    if (ret != C_KZG_OK) return ret;
-    ret = poly_to_kzg_commitment(&commitment, &p, s);
-    if (ret != C_KZG_OK) return ret;
-    bytes_from_g1((uint8_t *)(out), &commitment);
-    return C_KZG_OK;
-}
-
-/**
- * Check a KZG proof at a point against a commitment.
- *
- * Given a @p commitment to a polynomial, a @p proof for @p x, and the claimed value @p y at @p x, verify the claim.
- *
- * @param[out] out        `true` if the proof is valid, `false` if not
- * @param[in]  commitment The commitment to a polynomial
- * @param[in]  x          The point at which the proof is to be checked (opened)
- * @param[in]  y          The claimed value of the polynomial at @p x
- * @param[in]  proof      A proof of the value of the polynomial at the point @p x
- * @param[in]  ks  The settings containing the secrets, previously initialised with #new_kzg_settings
- * @retval C_CZK_OK      All is well
- */
-static C_KZG_RET verify_kzg_proof_impl(bool *out, const g1_t *commitment, const fr_t *x, const fr_t *y,
-                                       const g1_t *proof, const KZGSettings *ks) {
-    g2_t x_g2, s_minus_x;
-    g1_t y_g1, commitment_minus_y;
-    g2_mul(&x_g2, &g2_generator, x);
-    g2_sub(&s_minus_x, &ks->g2_values[1], &x_g2);
-    g1_mul(&y_g1, &g1_generator, y);
-    g1_sub(&commitment_minus_y, commitment, &y_g1);
-
-    *out = pairings_verify(&commitment_minus_y, &g2_generator, proof, &s_minus_x);
-
-    return C_KZG_OK;
-}
-
-C_KZG_RET verify_kzg_proof(bool *out,
-                           const KZGCommitment *commitment,
-                           const BLSFieldElement *z,
-                           const BLSFieldElement *y,
-                           const KZGProof *kzg_proof,
-                           const KZGSettings *s) {
-    C_KZG_RET ret;
-    fr_t frz, fry;
-    g1_t g1commitment, g1proof;
-
-    ret = bytes_to_g1(&g1commitment, (const uint8_t *)(commitment));
-    if (ret != C_KZG_OK) return ret;
-    ret = bytes_to_bls_field(&frz, (const uint8_t *)(z));
-    if (ret != C_KZG_OK) return ret;
-    ret = bytes_to_bls_field(&fry, (const uint8_t *)(y));
-    if (ret != C_KZG_OK) return ret;
-    ret = bytes_to_g1(&g1proof, (const uint8_t *)(kzg_proof));
-    if (ret != C_KZG_OK) return ret;
-
-    return verify_kzg_proof_impl(out, &g1commitment, &frz, &fry, &g1proof, s);
-}
-
->>>>>>> 549054a5
 static C_KZG_RET evaluate_polynomial_in_evaluation_form(fr_t *out, const Polynomial *p, const fr_t *x, const KZGSettings *s) {
     C_KZG_RET ret;
     fr_t tmp;
@@ -979,7 +912,7 @@
     Polynomial p;
     g1_t commitment;
 
-    ret = poly_from_blob(&p, blob);
+    ret = blob_to_polynomial(&p, blob);
     if (ret != C_KZG_OK) return ret;
     ret = poly_to_kzg_commitment(&commitment, &p, s);
     if (ret != C_KZG_OK) return ret;
