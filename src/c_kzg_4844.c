--- conflicted
+++ resolved
@@ -700,27 +700,11 @@
     return C_KZG_OK;
 }
 
-<<<<<<< HEAD
 static void bytes_of_uint64(uint8_t out[8], uint64_t n) {
     for (int i = 0; i < 8; i++) {
         out[i] = n & 0xFF;
         n >>= 8;
     }
-=======
-    // Permute the roots of unity
-    memcpy(fs->roots_of_unity, fs->expanded_roots_of_unity, sizeof(fr_t) * fs->max_width);
-    ret = reverse_bit_order(fs->roots_of_unity, sizeof(fr_t), fs->max_width);
-    if (ret != C_KZG_OK) goto out_error;
-
-    goto out_success;
-
-out_error:
-    free(fs->expanded_roots_of_unity);
-    free(fs->reverse_roots_of_unity);
-    free(fs->roots_of_unity);
-out_success:
-    return ret;
->>>>>>> 50bf358c
 }
 
 static void compute_powers(fr_t *out, fr_t *x, uint64_t n) {
@@ -729,31 +713,6 @@
         out[i] = current_power;
         fr_mul(&current_power, &current_power, x);
     }
-<<<<<<< HEAD
-=======
-
-    unsigned int max_scale = 0;
-    while (((uint64_t)1 << max_scale) < n1) max_scale++;
-
-    ret = c_kzg_malloc((void**)&out->fs, sizeof(FFTSettings));
-    if (ret != C_KZG_OK) goto out_error;
-    ret = new_fft_settings((FFTSettings*)out->fs, max_scale);
-    if (ret != C_KZG_OK) goto out_error;
-    ret = fft_g1(out->g1_values, g1_projective, true, n1, out->fs);
-    if (ret != C_KZG_OK) goto out_error;
-    ret = reverse_bit_order(out->g1_values, sizeof(g1_t), n1);
-    if (ret != C_KZG_OK) goto out_error;
-
-    goto out_success;
-
-out_error:
-    free((void *)out->fs);
-    free(out->g1_values);
-    free(out->g2_values);
-out_success:
-    free(g1_projective);
-    return ret;
->>>>>>> 50bf358c
 }
 
 static C_KZG_RET compute_challenges(fr_t *out, fr_t *r_powers,
@@ -931,8 +890,8 @@
     fr_mul(out, out, &tmp);
 
 out:
-    if (inverses_in != NULL) free(inverses_in);
-    if (inverses != NULL) free(inverses);
+    free(inverses_in);
+    free(inverses);
     return ret;
 }
 
@@ -1006,52 +965,6 @@
     return verify_kzg_proof_impl(out, &g1commitment, &frz, &fry, &g1proof, s);
 }
 
-<<<<<<< HEAD
-=======
-static C_KZG_RET evaluate_polynomial_in_evaluation_form(fr_t *out, const Polynomial *p, const fr_t *x, const KZGSettings *s) {
-    C_KZG_RET ret;
-    fr_t tmp;
-    fr_t *inverses_in = NULL;
-    fr_t *inverses = NULL;
-    uint64_t i;
-    const fr_t *roots_of_unity = s->fs->roots_of_unity;
-
-    ret = new_fr_array(&inverses_in, FIELD_ELEMENTS_PER_BLOB);
-    if (ret != C_KZG_OK) goto out;
-    ret = new_fr_array(&inverses, FIELD_ELEMENTS_PER_BLOB);
-    if (ret != C_KZG_OK) goto out;
-
-    for (i = 0; i < FIELD_ELEMENTS_PER_BLOB; i++) {
-        if (fr_equal(x, &roots_of_unity[i])) {
-            *out = p->evals[i];
-            ret = C_KZG_OK;
-            goto out;
-        }
-        fr_sub(&inverses_in[i], x, &roots_of_unity[i]);
-    }
-
-    ret = fr_batch_inv(inverses, inverses_in, FIELD_ELEMENTS_PER_BLOB);
-    if (ret != C_KZG_OK) goto out;
-
-    *out = fr_zero;
-    for (i = 0; i < FIELD_ELEMENTS_PER_BLOB; i++) {
-        fr_mul(&tmp, &inverses[i], &roots_of_unity[i]);
-        fr_mul(&tmp, &tmp, &p->evals[i]);
-        fr_add(out, out, &tmp);
-    }
-    fr_from_uint64(&tmp, FIELD_ELEMENTS_PER_BLOB);
-    fr_div(out, out, &tmp);
-    fr_pow(&tmp, x, FIELD_ELEMENTS_PER_BLOB);
-    fr_sub(&tmp, &tmp, &fr_one);
-    fr_mul(out, out, &tmp);
-
-out:
-    free(inverses_in);
-    free(inverses);
-    return ret;
-}
-
->>>>>>> 50bf358c
 /**
  * Compute KZG proof for polynomial in Lagrange form at position x.
  *
@@ -1392,9 +1305,9 @@
     goto out_success;
 
 out_error:
-    if (fs->expanded_roots_of_unity != NULL) free(fs->expanded_roots_of_unity);
-    if (fs->reverse_roots_of_unity != NULL) free(fs->reverse_roots_of_unity);
-    if (fs->roots_of_unity != NULL) free(fs->roots_of_unity);
+    free(fs->expanded_roots_of_unity);
+    free(fs->reverse_roots_of_unity);
+    free(fs->roots_of_unity);
 out_success:
     return ret;
 }
@@ -1464,11 +1377,11 @@
     goto out_success;
 
 out_error:
-    if (out->fs != NULL) free((void *)out->fs);
-    if (out->g1_values != NULL) free(out->g1_values);
-    if (out->g2_values != NULL) free(out->g2_values);
+    free((void *)out->fs);
+    free(out->g1_values);
+    free(out->g2_values);
 out_success:
-    if (g1_projective != NULL) free(g1_projective);
+    free(g1_projective);
     return ret;
 }
 
