/*
 * Copyright 2021 Benjamin Edgington
 *
 * Licensed under the Apache License, Version 2.0 (the "License");
 * you may not use this file except in compliance with the License.
 * You may obtain a copy of the License at
 *
 *     http://www.apache.org/licenses/LICENSE-2.0
 *
 * Unless required by applicable law or agreed to in writing, software
 * distributed under the License is distributed on an "AS IS" BASIS,
 * WITHOUT WARRANTIES OR CONDITIONS OF ANY KIND, either express or implied.
 * See the License for the specific language governing permissions and
 * limitations under the License.
 */

#include "c_kzg_4844.h"

#include <inttypes.h>
#include <stdlib.h>
#include <string.h>

/**
 * Wrapped `malloc()` that reports failures to allocate.
 *
 * @param[out] x Pointer to the allocated space
 * @param[in]  n The number of bytes to be allocated
 * @retval C_CZK_OK      All is well
 * @retval C_CZK_MALLOC  Memory allocation failed
 */
static C_KZG_RET c_kzg_malloc(void **x, size_t n) {
    if (n > 0) {
        *x = malloc(n);
        return *x != NULL ? C_KZG_OK : C_KZG_MALLOC;
    }
    *x = NULL;
    return C_KZG_OK;
}

#define CHECK(cond)                                                                                                    \
    if (!(cond)) return C_KZG_BADARGS

/**
 * Allocate memory for an array of G1 group elements.
 *
 * @remark Free the space later using `free()`.
 *
 * @param[out] x Pointer to the allocated space
 * @param[in]  n The number of G1 elements to be allocated
 * @retval C_CZK_OK      All is well
 * @retval C_CZK_MALLOC  Memory allocation failed
 */
static C_KZG_RET new_g1_array(g1_t **x, size_t n) {
    return c_kzg_malloc((void **)x, n * sizeof **x);
}

/**
 * Allocate memory for an array of G2 group elements.
 *
 * @remark Free the space later using `free()`.
 *
 * @param[out] x Pointer to the allocated space
 * @param[in]  n The number of G2 elements to be allocated
 * @retval C_CZK_OK      All is well
 * @retval C_CZK_MALLOC  Memory allocation failed
 */
static C_KZG_RET new_g2_array(g2_t **x, size_t n) {
    return c_kzg_malloc((void **)x, n * sizeof **x);
}

/**
 * Allocate memory for an array of field elements.
 *
 * @remark Free the space later using `free()`.
 *
 * @param[out] x Pointer to the allocated space
 * @param[in]  n The number of field elements to be allocated
 * @retval C_CZK_OK      All is well
 * @retval C_CZK_MALLOC  Memory allocation failed
 */
static C_KZG_RET new_fr_array(fr_t **x, size_t n) {
    return c_kzg_malloc((void **)x, n * sizeof **x);
}

/**
 * Fast log base 2 of a byte.
 *
 * Corresponds to the index of the highest bit set in the byte. Adapted from
 * https://graphics.stanford.edu/~seander/bithacks.html#IntegerLog.
 *
 * @param[in] b A non-zero byte
 * @return The index of the highest set bit
 */
static int log_2_byte(byte b) {
    int r, shift;
    r = (b > 0xF) << 2;
    b >>= r;
    shift = (b > 0x3) << 1;
    b >>= (shift + 1);
    r |= shift | b;
    return r;
}

/** The zero field element. */
static const fr_t fr_zero = {0L, 0L, 0L, 0L};

/** This is 1 in Blst's `blst_fr` limb representation. Crazy but true. */
static const fr_t fr_one = {0x00000001fffffffeL, 0x5884b7fa00034802L, 0x998c4fefecbc4ff5L, 0x1824b159acc5056fL};

/**
 * Create a field element from an array of four 64-bit unsigned integers.
 *
 * @param out  The field element equivalent of @p vals
 * @param vals The array of 64-bit integers to be converted, little-endian ordering of the 64-bit words
 */
static void fr_from_uint64s(fr_t *out, const uint64_t vals[4]) {
    blst_fr_from_uint64(out, vals);
}

/**
 * Test whether the operand is one in the finite field.
 *
 * @param p The field element to be checked
 * @retval true The element is one
 * @retval false The element is not one
 *
 * @todo See if there is a more efficient way to check for one in the finite field.
 */
static bool fr_is_one(const fr_t *p) {
    uint64_t a[4];
    blst_uint64_from_fr(a, p);
    return a[0] == 1 && a[1] == 0 && a[2] == 0 && a[3] == 0;
}

/**
 * Test whether two field elements are equal.
 *
 * @param[in] aa The first element
 * @param[in] bb The second element
 * @retval true if @p aa and @p bb are equal
 * @retval false otherwise
 */
static bool fr_equal(const fr_t *aa, const fr_t *bb) {
    uint64_t a[4], b[4];
    blst_uint64_from_fr(a, aa);
    blst_uint64_from_fr(b, bb);
    return a[0] == b[0] && a[1] == b[1] && a[2] == b[2] && a[3] == b[3];
}

/**
 * Add two field elements.
 *
 * @param[out] out @p a plus @p b in the field
 * @param[in]  a   Field element
 * @param[in]  b   Field element
 */
static void fr_add(fr_t *out, const fr_t *a, const fr_t *b) {
    blst_fr_add(out, a, b);
}

/**
 * Subtract one field element from another.
 *
 * @param[out] out @p a minus @p b in the field
 * @param[in]  a   Field element
 * @param[in]  b   Field element
 */
static void fr_sub(fr_t *out, const fr_t *a, const fr_t *b) {
    blst_fr_sub(out, a, b);
}

/**
 * Multiply two field elements.
 *
 * @param[out] out @p a multiplied by @p b in the field
 * @param[in]  a   Multiplicand
 * @param[in]  b   Multiplier
 */
static void fr_mul(fr_t *out, const fr_t *a, const fr_t *b) {
    blst_fr_mul(out, a, b);
}

/**
 * Divide a field element by another.
 *
 * @param[out] out @p a divided by @p b in the field
 * @param[in]  a   The dividend
 * @param[in]  b   The divisor
 */
static void fr_div(fr_t *out, const fr_t *a, const fr_t *b) {
    blst_fr tmp;
    blst_fr_eucl_inverse(&tmp, b);
    blst_fr_mul(out, a, &tmp);
}

/**
 * Square a field element.
 *
 * @param[out] out @p a squared
 * @param[in]  a   A field element
 */
static void fr_sqr(fr_t *out, const fr_t *a) {
    blst_fr_sqr(out, a);
}

/**
 * Exponentiation of a field element.
 *
 * Uses square and multiply for log(@p n) performance.
 *
 * @remark A 64-bit exponent is sufficient for our needs here.
 *
 * @param[out] out @p a raised to the power of @p n
 * @param[in]  a   The field element to be exponentiated
 * @param[in]  n   The exponent
 */
static void fr_pow(fr_t *out, const fr_t *a, uint64_t n) {
    fr_t tmp = *a;
    *out = fr_one;

    while (true) {
        if (n & 1) {
            fr_mul(out, out, &tmp);
        }
        if ((n >>= 1) == 0) break;
        fr_sqr(&tmp, &tmp);
    }
}

/**
 * Create a field element from a single 64-bit unsigned integer.
 *
 * @remark This can only generate a tiny fraction of possible field elements, and is mostly useful for testing.
 *
 * @param out The field element equivalent of @p n
 * @param n   The 64-bit integer to be converted
 */
static void fr_from_uint64(fr_t *out, uint64_t n) {
    uint64_t vals[] = {n, 0, 0, 0};
    fr_from_uint64s(out, vals);
}

/**
 * Inverse of a field element.
 *
 * @param[out] out The inverse of @p a
 * @param[in]  a   A field element
 */
static void fr_inv(fr_t *out, const fr_t *a) {
    blst_fr_eucl_inverse(out, a);
}

/**
 * Montgomery batch inversion in finite field.
 *
 * @param[out] out The inverses of @p a, length @p len
 * @param[in]  a   A vector of field elements, length @p len
 * @param[in]  len The number of field elements
 */
static C_KZG_RET fr_batch_inv(fr_t *out, const fr_t *a, size_t len) {
    C_KZG_RET ret;
    fr_t *prod = NULL;
    fr_t inv;
    size_t i;

    ret = new_fr_array(&prod, len);
    if (ret != C_KZG_OK) goto out;

    prod[0] = a[0];

    for(i = 1; i < len; i++) {
        fr_mul(&prod[i], &a[i], &prod[i - 1]);
    }

    blst_fr_eucl_inverse(&inv, &prod[len - 1]);

    for(i = len - 1; i > 0; i--) {
        fr_mul(&out[i], &inv, &prod[i - 1]);
        fr_mul(&inv, &a[i], &inv);
    }
    out[0] = inv;

out:
    if (prod != NULL) free(prod);
    return ret;
}


/** The G1 identity/infinity. */
static const g1_t g1_identity = {{0L, 0L, 0L, 0L, 0L, 0L}, {0L, 0L, 0L, 0L, 0L, 0L}, {0L, 0L, 0L, 0L, 0L, 0L}};

/** The G1 generator. */
static const g1_t g1_generator = {{
        0x5cb38790fd530c16L, 0x7817fc679976fff5L, 0x154f95c7143ba1c1L, 0xf0ae6acdf3d0e747L,
        0xedce6ecc21dbf440L, 0x120177419e0bfb75L
    },
    {
        0xbaac93d50ce72271L, 0x8c22631a7918fd8eL, 0xdd595f13570725ceL, 0x51ac582950405194L,
        0x0e1c8c3fad0059c0L, 0x0bbc3efc5008a26aL
    },
    {
        0x760900000002fffdL, 0xebf4000bc40c0002L, 0x5f48985753c758baL, 0x77ce585370525745L,
        0x5c071a97a256ec6dL, 0x15f65ec3fa80e493L
    }
};

/** The G2 generator. */
static const g2_t g2_generator = {{{{
                0xf5f28fa202940a10L, 0xb3f5fb2687b4961aL, 0xa1a893b53e2ae580L, 0x9894999d1a3caee9L,
                0x6f67b7631863366bL, 0x058191924350bcd7L
            },
            {
                0xa5a9c0759e23f606L, 0xaaa0c59dbccd60c3L, 0x3bb17e18e2867806L, 0x1b1ab6cc8541b367L,
                0xc2b6ed0ef2158547L, 0x11922a097360edf3L
            }
        }
    },
    {   {   {
                0x4c730af860494c4aL, 0x597cfa1f5e369c5aL, 0xe7e6856caa0a635aL, 0xbbefb5e96e0d495fL,
                0x07d3a975f0ef25a2L, 0x0083fd8e7e80dae5L
            },
            {
                0xadc0fc92df64b05dL, 0x18aa270a2b1461dcL, 0x86adac6a3be4eba0L, 0x79495c4ec93da33aL,
                0xe7175850a43ccaedL, 0x0b2bc2a163de1bf2L
            }
        }
    },
    {   {   {
                0x760900000002fffdL, 0xebf4000bc40c0002L, 0x5f48985753c758baL, 0x77ce585370525745L,
                0x5c071a97a256ec6dL, 0x15f65ec3fa80e493L
            },
            {
                0x0000000000000000L, 0x0000000000000000L, 0x0000000000000000L, 0x0000000000000000L,
                0x0000000000000000L, 0x0000000000000000L
            }
        }
    }
};


/**
 * Add or double G1 points.
 *
 * This is safe if the two points are the same.
 *
 * @param[out] out @p a plus @p b in the group
 * @param[in]  a   G1 group point
 * @param[in]  b   G1 group point
 */
static void g1_add_or_dbl(g1_t *out, const g1_t *a, const g1_t *b) {
    blst_p1_add_or_double(out, a, b);
}

/**
 * Multiply a G1 group element by a field element.
 *
 * This "undoes" the Blst constant-timedness. FFTs do a lot of multiplication by one, so constant time is rather slow.
 *
 * @param[out] out [@p b]@p a
 * @param[in]  a   The G1 group element
 * @param[in]  b   The multiplier
 */
static void g1_mul(g1_t *out, const g1_t *a, const fr_t *b) {
    blst_scalar s;
    blst_scalar_from_fr(&s, b);

    // Count the number of bytes to be multiplied.
    int i = sizeof(blst_scalar);
    while (i && !s.b[i - 1]) --i;
    if (i == 0) {
        *out = g1_identity;
    } else if (i == 1 && s.b[0] == 1) {
        *out = *a;
    } else {
        // Count the number of bits to be multiplied.
        blst_p1_mult(out, a, s.b, 8 * i - 7 + log_2_byte(s.b[i - 1]));
    }
}

/**
 * Subtraction of G1 group elements.
 *
 * @param[out] out @p a - @p b
 * @param[in]  a   A G1 group element
 * @param[in]  b   The G1 group element to be subtracted
 */
static void g1_sub(g1_t *out, const g1_t *a, const g1_t *b) {
    g1_t bneg = *b;
    blst_p1_cneg(&bneg, true);
    blst_p1_add_or_double(out, a, &bneg);
}

/**
 * Subtraction of G2 group elements.
 *
 * @param[out] out @p a - @p b
 * @param[in]  a   A G2 group element
 * @param[in]  b   The G2 group element to be subtracted
 */
static void g2_sub(g2_t *out, const g2_t *a, const g2_t *b) {
    g2_t bneg = *b;
    blst_p2_cneg(&bneg, true);
    blst_p2_add_or_double(out, a, &bneg);
}

/**
 * Multiply a G2 group element by a field element.
 *
 * @param[out] out [@p b]@p a
 * @param[in]  a   The G2 group element
 * @param[in]  b   The multiplier
 */
static void g2_mul(g2_t *out, const g2_t *a, const fr_t *b) {
    blst_scalar s;
    blst_scalar_from_fr(&s, b);
    blst_p2_mult(out, a, s.b, 8 * sizeof(blst_scalar));
}


/**
 * Utility function to test whether the argument is a power of two.
 *
 * @remark This method returns `true` for `is_power_of_two(0)` which is a bit weird, but not an issue in the contexts in
 * which we use it.
 *
 * @param[in] n The number to test
 * @retval true  if @p n is a power of two or zero
 * @retval false otherwise
 */
static bool is_power_of_two(uint64_t n) {
    return (n & (n - 1)) == 0;
}

/**
 * The first 32 roots of unity in the finite field F_r.
 *
 * For element `{A, B, C, D}`, the field element value is `A + B * 2^64 + C * 2^128 + D * 2^192`. This format may be
 * converted to an `fr_t` type via the #fr_from_uint64s library function.
 *
 * The decimal values may be calculated with the following Python code:
 * @code{.py}
 * MODULUS = 52435875175126190479447740508185965837690552500527637822603658699938581184513
 * PRIMITIVE_ROOT = 7
 * [pow(PRIMITIVE_ROOT, (MODULUS - 1) // (2**i), MODULUS) for i in range(32)]
 * @endcode
 *
 * Note: Being a "primitive root" in this context means that r^k != 1 for any k < q-1 where q is the modulus. So
 * powers of r generate the field. This is also known as being a "primitive element".
 *
 * This is easy to check for: we just require that r^((q-1)/2) != 1. Instead of 5, we could use 7, 10, 13, 14, 15, 20...
 * to create the roots of unity below. There are a lot of primitive roots:
 * https://crypto.stanford.edu/pbc/notes/numbertheory/gen.html
 */
static const uint64_t scale2_root_of_unity[][4] = {
    {0x0000000000000001L, 0x0000000000000000L, 0x0000000000000000L, 0x0000000000000000L},
    {0xffffffff00000000L, 0x53bda402fffe5bfeL, 0x3339d80809a1d805L, 0x73eda753299d7d48L},
    {0x0001000000000000L, 0xec03000276030000L, 0x8d51ccce760304d0L, 0x0000000000000000L},
    {0x7228fd3397743f7aL, 0xb38b21c28713b700L, 0x8c0625cd70d77ce2L, 0x345766f603fa66e7L},
    {0x53ea61d87742bcceL, 0x17beb312f20b6f76L, 0xdd1c0af834cec32cL, 0x20b1ce9140267af9L},
    {0x360c60997369df4eL, 0xbf6e88fb4c38fb8aL, 0xb4bcd40e22f55448L, 0x50e0903a157988baL},
    {0x8140d032f0a9ee53L, 0x2d967f4be2f95155L, 0x14a1e27164d8fdbdL, 0x45af6345ec055e4dL},
    {0x5130c2c1660125beL, 0x98d0caac87f5713cL, 0xb7c68b4d7fdd60d0L, 0x6898111413588742L},
    {0x4935bd2f817f694bL, 0x0a0865a899e8deffL, 0x6b368121ac0cf4adL, 0x4f9b4098e2e9f12eL},
    {0x4541b8ff2ee0434eL, 0xd697168a3a6000feL, 0x39feec240d80689fL, 0x095166525526a654L},
    {0x3c28d666a5c2d854L, 0xea437f9626fc085eL, 0x8f4de02c0f776af3L, 0x325db5c3debf77a1L},
    {0x4a838b5d59cd79e5L, 0x55ea6811be9c622dL, 0x09f1ca610a08f166L, 0x6d031f1b5c49c834L},
    {0xe206da11a5d36306L, 0x0ad1347b378fbf96L, 0xfc3e8acfe0f8245fL, 0x564c0a11a0f704f4L},
    {0x6fdd00bfc78c8967L, 0x146b58bc434906acL, 0x2ccddea2972e89edL, 0x485d512737b1da3dL},
    {0x034d2ff22a5ad9e1L, 0xae4622f6a9152435L, 0xdc86b01c0d477fa6L, 0x56624634b500a166L},
    {0xfbd047e11279bb6eL, 0xc8d5f51db3f32699L, 0x483405417a0cbe39L, 0x3291357ee558b50dL},
    {0xd7118f85cd96b8adL, 0x67a665ae1fcadc91L, 0x88f39a78f1aeb578L, 0x2155379d12180caaL},
    {0x08692405f3b70f10L, 0xcd7f2bd6d0711b7dL, 0x473a2eef772c33d6L, 0x224262332d8acbf4L},
    {0x6f421a7d8ef674fbL, 0xbb97a3bf30ce40fdL, 0x652f717ae1c34bb0L, 0x2d3056a530794f01L},
    {0x194e8c62ecb38d9dL, 0xad8e16e84419c750L, 0xdf625e80d0adef90L, 0x520e587a724a6955L},
    {0xfece7e0e39898d4bL, 0x2f69e02d265e09d9L, 0xa57a6e07cb98de4aL, 0x03e1c54bcb947035L},
    {0xcd3979122d3ea03aL, 0x46b3105f04db5844L, 0xc70d0874b0691d4eL, 0x47c8b5817018af4fL},
    {0xc6e7a6ffb08e3363L, 0xe08fec7c86389beeL, 0xf2d38f10fbb8d1bbL, 0x0abe6a5e5abcaa32L},
    {0x5616c57de0ec9eaeL, 0xc631ffb2585a72dbL, 0x5121af06a3b51e3cL, 0x73560252aa0655b2L},
    {0x92cf4deb77bd779cL, 0x72cf6a8029b7d7bcL, 0x6e0bcd91ee762730L, 0x291cf6d68823e687L},
    {0xce32ef844e11a51eL, 0xc0ba12bb3da64ca5L, 0x0454dc1edc61a1a3L, 0x019fe632fd328739L},
    {0x531a11a0d2d75182L, 0x02c8118402867ddcL, 0x116168bffbedc11dL, 0x0a0a77a3b1980c0dL},
    {0xe2d0a7869f0319edL, 0xb94f1101b1d7a628L, 0xece8ea224f31d25dL, 0x23397a9300f8f98bL},
    {0xd7b688830a4f2089L, 0x6558e9e3f6ac7b41L, 0x99e276b571905a7dL, 0x52dd465e2f094256L},
    {0x474650359d8e211bL, 0x84d37b826214abc6L, 0x8da40c1ef2bb4598L, 0x0c83ea7744bf1beeL},
    {0x694341f608c9dd56L, 0xed3a181fabb30adcL, 0x1339a815da8b398fL, 0x2c6d4e4511657e1eL},
    {0x63e7cb4906ffc93fL, 0xf070bb00e28a193dL, 0xad1715b02e5713b5L, 0x4b5371495990693fL}
};


/**
 * Discrete fourier transforms over arrays of G1 group elements.
 *
 * Also known as [number theoretic
 * transforms](https://en.wikipedia.org/wiki/Discrete_Fourier_transform_(general)#Number-theoretic_transform).
 *
 * @remark Functions here work only for lengths that are a power of two.
 */

/**
 * Fast Fourier Transform.
 *
 * Recursively divide and conquer.
 *
 * @param[out] out    The results (array of length @p n)
 * @param[in]  in     The input data (array of length @p n * @p stride)
 * @param[in]  stride The input data stride
 * @param[in]  roots  Roots of unity (array of length @p n * @p roots_stride)
 * @param[in]  roots_stride The stride interval among the roots of unity
 * @param[in]  n      Length of the FFT, must be a power of two
 */
static void fft_g1_fast(g1_t *out, const g1_t *in, uint64_t stride, const fr_t *roots, uint64_t roots_stride,
                        uint64_t n) {
    uint64_t half = n / 2;
    if (half > 0) { // Tunable parameter
        fft_g1_fast(out, in, stride * 2, roots, roots_stride * 2, half);
        fft_g1_fast(out + half, in + stride, stride * 2, roots, roots_stride * 2, half);
        for (uint64_t i = 0; i < half; i++) {
            g1_t y_times_root;
            g1_mul(&y_times_root, &out[i + half], &roots[i * roots_stride]);
            g1_sub(&out[i + half], &out[i], &y_times_root);
            g1_add_or_dbl(&out[i], &out[i], &y_times_root);
        }
    } else {
        *out = *in;
    }
}

/**
 * The main entry point for forward and reverse FFTs over the finite field.
 *
 * @param[out] out     The results (array of length @p n)
 * @param[in]  in      The input data (array of length @p n)
 * @param[in]  inverse `false` for forward transform, `true` for inverse transform
 * @param[in]  n       Length of the FFT, must be a power of two
 * @param[in]  fs      Pointer to previously initialised FFTSettings structure with `max_width` at least @p n.
 * @retval C_CZK_OK      All is well
 * @retval C_CZK_BADARGS Invalid parameters were supplied
 */
static C_KZG_RET fft_g1(g1_t *out, const g1_t *in, bool inverse, uint64_t n, const FFTSettings *fs) {
    uint64_t stride = fs->max_width / n;
    CHECK(n <= fs->max_width);
    CHECK(is_power_of_two(n));
    if (inverse) {
        fr_t inv_len;
        fr_from_uint64(&inv_len, n);
        fr_inv(&inv_len, &inv_len);
        fft_g1_fast(out, in, 1, fs->reverse_roots_of_unity, stride, n);
        for (uint64_t i = 0; i < n; i++) {
            g1_mul(&out[i], &out[i], &inv_len);
        }
    } else {
        fft_g1_fast(out, in, 1, fs->expanded_roots_of_unity, stride, n);
    }
    return C_KZG_OK;
}

/**
 * Generate powers of a root of unity in the field for use in the FFTs.
 *
 * @remark @p root must be such that @p root ^ @p width is equal to one, but no smaller power of @p root is equal to
 * one.
 *
 * @param[out] out   The generated powers of the root of unity (array size @p width + 1)
 * @param[in]  root  A root of unity
 * @param[in]  width One less than the size of @p out
 * @retval C_CZK_OK      All is well
 * @retval C_CZK_BADARGS Invalid parameters were supplied
 */
static C_KZG_RET expand_root_of_unity(fr_t *out, const fr_t *root, uint64_t width) {
    out[0] = fr_one;
    out[1] = *root;

    for (uint64_t i = 2; !fr_is_one(&out[i - 1]); i++) {
        CHECK(i <= width);
        fr_mul(&out[i], &out[i - 1], root);
    }
    CHECK(fr_is_one(&out[width]));

    return C_KZG_OK;
}


/**
 * Reverse the bits in a byte.
 *
 * From https://graphics.stanford.edu/~seander/bithacks.html#ReverseByteWith64BitsDiv
 *
 * @param a A byte
 * @return A byte that is bit-reversed with respect to @p a
 *
 * @todo Benchmark some of the other bit-reversal options in the list. Maybe.
 */
#define rev_byte(a) ((((a)&0xff) * 0x0202020202ULL & 0x010884422010ULL) % 1023)

/**
 * Reverse the bits in a 32 bit word.
 *
 * @param a A 32 bit unsigned integer
 * @return A 32 bit unsigned integer that is bit-reversed with respect to @p a
 */
#define rev_4byte(a) (rev_byte(a) << 24 | rev_byte((a) >> 8) << 16 | rev_byte((a) >> 16) << 8 | rev_byte((a) >> 24))

/**
 * Calculate log base two of a power of two.
 *
 * In other words, the bit index of the one bit.
 *
 * @remark Works only for n a power of two, and only for n up to 2^31.
 *
 * @param[in] n The power of two
 * @return the log base two of n
 */
static int log2_pow2(uint32_t n) {
    const uint32_t b[] = {0xAAAAAAAA, 0xCCCCCCCC, 0xF0F0F0F0, 0xFF00FF00, 0xFFFF0000};
    register uint32_t r;
    r = (n & b[0]) != 0;
    r |= ((n & b[1]) != 0) << 1;
    r |= ((n & b[2]) != 0) << 2;
    r |= ((n & b[3]) != 0) << 3;
    r |= ((n & b[4]) != 0) << 4;
    return r;
}

/**
 * Reverse the bit order in a 32 bit integer.
 *
 * @remark This simply wraps the macro to enforce the type check.
 *
 * @param[in] a The integer to be reversed
 * @return An integer with the bits of @p a reversed
 */
static uint32_t reverse_bits(uint32_t a) {
    return rev_4byte(a);
}

/**
 * Reorder an array in reverse bit order of its indices.
 *
 * @remark Operates in-place on the array.
 * @remark Can handle arrays of any type: provide the element size in @p size.
 *
 * @param[in,out] values The array, which is re-ordered in-place
 * @param[in]     size   The size in bytes of an element of the array
 * @param[in]     n      The length of the array, must be a power of two less that 2^32
 * @retval C_CZK_OK      All is well
 * @retval C_CZK_BADARGS Invalid parameters were supplied
 */
static C_KZG_RET reverse_bit_order(void *values, size_t size, uint64_t n) {
    CHECK(n >> 32 == 0);
    CHECK(is_power_of_two(n));

    // Pointer arithmetic on `void *` is naughty, so cast to something definite
    byte *v = values;
    byte tmp[size];
    int unused_bit_len = 32 - log2_pow2(n);
    for (uint32_t i = 0; i < n; i++) {
        uint32_t r = reverse_bits(i) >> unused_bit_len;
        if (r > i) {
            // Swap the two elements
            memcpy(tmp, v + (i * size), size);
            memcpy(v + (i * size), v + (r * size), size);
            memcpy(v + (r * size), tmp, size);
        }
    }

    return C_KZG_OK;
}

/**
 * Initialise an FFTSettings structure.
 *
 * Space is allocated for, and arrays are populated with, powers of the roots of unity. The two arrays contain the same
 * values in reverse order for convenience in inverse FFTs.
 *
 * `max_width` is the maximum size of FFT that can be calculated with these settings, and is a power of two by
 * construction. The same settings may be used to calculated FFTs of smaller power sizes.
 *
 * @remark As with all functions prefixed `new_`, this allocates memory that needs to be reclaimed by calling the
 * corresponding `free_` function. In this case, #free_fft_settings.
 * @remark These settings may be used for FFTs on both field elements and G1 group elements.
 *
 * @param[out] fs        The new settings
 * @param[in]  max_scale Log base 2 of the max FFT size to be used with these settings
 * @retval C_CZK_OK      All is well
 * @retval C_CZK_BADARGS Invalid parameters were supplied
 * @retval C_CZK_ERROR   An internal error occurred
 * @retval C_CZK_MALLOC  Memory allocation failed
 */
static C_KZG_RET new_fft_settings(FFTSettings *fs, unsigned int max_scale) {
    C_KZG_RET ret;
    fr_t root_of_unity;

    fs->max_width = (uint64_t)1 << max_scale;
    fs->expanded_roots_of_unity = NULL;
    fs->reverse_roots_of_unity = NULL;
    fs->roots_of_unity = NULL;

    CHECK((max_scale < sizeof scale2_root_of_unity / sizeof scale2_root_of_unity[0]));
    fr_from_uint64s(&root_of_unity, scale2_root_of_unity[max_scale]);

    // Allocate space for the roots of unity
    ret = new_fr_array(&fs->expanded_roots_of_unity, fs->max_width + 1);
    if (ret != C_KZG_OK) goto out_error;
    ret = new_fr_array(&fs->reverse_roots_of_unity, fs->max_width + 1);
    if (ret != C_KZG_OK) goto out_error;
    ret = new_fr_array(&fs->roots_of_unity, fs->max_width);
    if (ret != C_KZG_OK) goto out_error;

    // Populate the roots of unity
    ret = expand_root_of_unity(fs->expanded_roots_of_unity, &root_of_unity, fs->max_width);
    if (ret != C_KZG_OK) goto out_error;

    // Populate reverse roots of unity
    for (uint64_t i = 0; i <= fs->max_width; i++) {
        fs->reverse_roots_of_unity[i] = fs->expanded_roots_of_unity[fs->max_width - i];
    }

    // Permute the roots of unity
    memcpy(fs->roots_of_unity, fs->expanded_roots_of_unity, sizeof(fr_t) * fs->max_width);
    ret = reverse_bit_order(fs->roots_of_unity, sizeof(fr_t), fs->max_width);
    if (ret != C_KZG_OK) goto out_error;

    goto out_success;

out_error:
    if (fs->expanded_roots_of_unity != NULL) free(fs->expanded_roots_of_unity);
    if (fs->reverse_roots_of_unity != NULL) free(fs->reverse_roots_of_unity);
    if (fs->roots_of_unity != NULL) free(fs->roots_of_unity);
out_success:
    return ret;
}

/**
 * Free the memory that was previously allocated by #new_fft_settings.
 *
 * @param fs The settings to be freed
 */
static void free_fft_settings(FFTSettings *fs) {
    free(fs->expanded_roots_of_unity);
    free(fs->reverse_roots_of_unity);
    free(fs->roots_of_unity);
    fs->max_width = 0;
}

/**
 * Free the memory that was previously allocated by #new_kzg_settings.
 *
 * @param ks The settings to be freed
 */
static void free_kzg_settings(KZGSettings *ks) {
    free((FFTSettings*)ks->fs);
    free(ks->g1_values);
    free(ks->g2_values);
}


/**
 * Perform pairings and test whether the outcomes are equal in G_T.
 *
 * Tests whether `e(a1, a2) == e(b1, b2)`.
 *
 * @param[in] a1 A G1 group point for the first pairing
 * @param[in] a2 A G2 group point for the first pairing
 * @param[in] b1 A G1 group point for the second pairing
 * @param[in] b2 A G2 group point for the second pairing
 * @retval true  The pairings were equal
 * @retval false The pairings were not equal
 */
static bool pairings_verify(const g1_t *a1, const g2_t *a2, const g1_t *b1, const g2_t *b2) {
    blst_fp12 loop0, loop1, gt_point;
    blst_p1_affine aa1, bb1;
    blst_p2_affine aa2, bb2;

    // As an optimisation, we want to invert one of the pairings,
    // so we negate one of the points.
    g1_t a1neg = *a1;
    blst_p1_cneg(&a1neg, true);

    blst_p1_to_affine(&aa1, &a1neg);
    blst_p1_to_affine(&bb1, b1);
    blst_p2_to_affine(&aa2, a2);
    blst_p2_to_affine(&bb2, b2);

    blst_miller_loop(&loop0, &aa2, &aa1);
    blst_miller_loop(&loop1, &bb2, &bb1);

    blst_fp12_mul(&gt_point, &loop0, &loop1);
    blst_final_exp(&gt_point, &gt_point);

    return blst_fp12_is_one(&gt_point);
}

typedef struct { fr_t evals[FIELD_ELEMENTS_PER_BLOB]; } Polynomial;

static void bytes_from_g1(uint8_t out[48], const g1_t *in) {
    blst_p1_compress(out, in);
}

static C_KZG_RET bytes_to_g1(g1_t* out, const uint8_t bytes[48]) {
    blst_p1_affine tmp;
    if (blst_p1_uncompress(&tmp, bytes) != BLST_SUCCESS)
        return C_KZG_BADARGS;
    blst_p1_from_affine(out, &tmp);
    return C_KZG_OK;
}

static void bytes_from_bls_field(uint8_t out[32], const fr_t *in) {
    blst_scalar_from_fr((blst_scalar*)out, in);
}

C_KZG_RET load_trusted_setup(KZGSettings *out, const uint8_t g1_bytes[], size_t n1, const uint8_t g2_bytes[], size_t n2) {
    uint64_t i;
    blst_p2_affine g2_affine;
    g1_t *g1_projective = NULL;
    C_KZG_RET ret;

    out->fs = NULL;
    out->g1_values = NULL;
    out->g2_values = NULL;

    ret = new_g1_array(&out->g1_values, n1);
    if (ret != C_KZG_OK) goto out_error;
    ret = new_g2_array(&out->g2_values, n2);
    if (ret != C_KZG_OK) goto out_error;
    ret = new_g1_array(&g1_projective, n1);
    if (ret != C_KZG_OK) goto out_error;

    for (i = 0; i < n1; i++) {
        ret = bytes_to_g1(&g1_projective[i], &g1_bytes[48 * i]);
        if (ret != C_KZG_OK) goto out_error;
    }

    for (i = 0; i < n2; i++) {
        blst_p2_uncompress(&g2_affine, &g2_bytes[96 * i]);
        blst_p2_from_affine(&out->g2_values[i], &g2_affine);
    }

    unsigned int max_scale = 0;
    while (((uint64_t)1 << max_scale) < n1) max_scale++;

    ret = c_kzg_malloc((void**)&out->fs, sizeof(FFTSettings));
    if (ret != C_KZG_OK) goto out_error;
    ret = new_fft_settings((FFTSettings*)out->fs, max_scale);
    if (ret != C_KZG_OK) goto out_error;
    ret = fft_g1(out->g1_values, g1_projective, true, n1, out->fs);
    if (ret != C_KZG_OK) goto out_error;
    ret = reverse_bit_order(out->g1_values, sizeof(g1_t), n1);
    if (ret != C_KZG_OK) goto out_error;

    goto out_success;

out_error:
    if (out->fs != NULL) free((void *)out->fs);
    if (out->g1_values != NULL) free(out->g1_values);
    if (out->g2_values != NULL) free(out->g2_values);
out_success:
    if (g1_projective != NULL) free(g1_projective);
    return ret;
}

C_KZG_RET load_trusted_setup_file(KZGSettings *out, FILE *in) {
    uint64_t i;
    int num_matches;

    num_matches = fscanf(in, "%" SCNu64, &i);
    CHECK(num_matches == 1);
    CHECK(i == FIELD_ELEMENTS_PER_BLOB);
    num_matches = fscanf(in, "%" SCNu64, &i);
    CHECK(num_matches == 1);
    CHECK(i == 65);

    uint8_t g1_bytes[FIELD_ELEMENTS_PER_BLOB * 48];
    uint8_t g2_bytes[65 * 96];

    for (i = 0; i < FIELD_ELEMENTS_PER_BLOB * 48; i++) {
        num_matches = fscanf(in, "%2hhx", &g1_bytes[i]);
        CHECK(num_matches == 1);
    }

    for (i = 0; i < 65 * 96; i++) {
        num_matches = fscanf(in, "%2hhx", &g2_bytes[i]);
        CHECK(num_matches == 1);
    }

    return load_trusted_setup(out, g1_bytes, FIELD_ELEMENTS_PER_BLOB, g2_bytes, 65);
}

void free_trusted_setup(KZGSettings *s) {
    free_fft_settings((FFTSettings*)s->fs);
    free_kzg_settings(s);
}

static void compute_powers(fr_t out[], fr_t *x, uint64_t n) {
    fr_t current_power = fr_one;
    for (uint64_t i = 0; i < n; i++) {
        out[i] = current_power;
        fr_mul(&current_power, &current_power, x);
    }
}

static void hash_to_bls_field(fr_t *out, const uint8_t bytes[32]) {
    blst_scalar tmp;
    blst_scalar_from_lendian(&tmp, bytes);
    blst_fr_from_scalar(out, &tmp);
}

static C_KZG_RET bytes_to_bls_field(fr_t *out, const uint8_t bytes[32]) {
    blst_scalar tmp;
    blst_scalar_from_lendian(&tmp, bytes);
    if (!blst_scalar_fr_check(&tmp)) return C_KZG_BADARGS;
    blst_fr_from_scalar(out, &tmp);
    return C_KZG_OK;
}

static void poly_lincomb(Polynomial *out, const Polynomial *vectors, const fr_t scalars[], uint64_t n) {
    fr_t tmp;
    uint64_t i, j;
    for (j = 0; j < FIELD_ELEMENTS_PER_BLOB; j++)
        out->evals[j] = fr_zero;
    for (i = 0; i < n; i++) {
        for (j = 0; j < FIELD_ELEMENTS_PER_BLOB; j++) {
            fr_mul(&tmp, &scalars[i], &vectors[i].evals[j]);
            fr_add(&out->evals[j], &out->evals[j], &tmp);
        }
    }
}

/**
 * Calculate a linear combination of G1 group elements.
 *
 * Calculates `[coeffs_0]p_0 + [coeffs_1]p_1 + ... + [coeffs_n]p_n` where `n` is `len - 1`.
 *
 * @param[out] out    The resulting sum-product
 * @param[in]  p      Array of G1 group elements, length @p len
 * @param[in]  coeffs Array of field elements, length @p len
 * @param[in]  len    The number of group/field elements
 *
 * For the benefit of future generations (since Blst has no documentation to speak of),
 * there are two ways to pass the arrays of scalars and points into `blst_p1s_mult_pippenger()`.
 *
 * 1. Pass `points` as an array of pointers to the points, and pass `scalars` as an array of pointers to the scalars,
 * each of length @p len.
 * 2. Pass an array where the first element is a pointer to the contiguous array of points and the second is null, and
 * similarly for scalars.
 *
 * We do the second of these to save memory here.
 */
static C_KZG_RET g1_lincomb(g1_t *out, const g1_t *p, const fr_t *coeffs, const uint64_t len) {
    if (len < 8) { // Tunable parameter: must be at least 2 since Blst fails for 0 or 1
        // Direct approach
        g1_t tmp;
        *out = g1_identity;
        for (uint64_t i = 0; i < len; i++) {
            g1_mul(&tmp, &p[i], &coeffs[i]);
            blst_p1_add_or_double(out, out, &tmp);
        }
    } else {
        // Blst's implementation of the Pippenger method
        void *scratch = malloc(blst_p1s_mult_pippenger_scratch_sizeof(len));
        if (scratch == NULL) return C_KZG_MALLOC;
        blst_p1_affine *p_affine = malloc(len * sizeof(blst_p1_affine));
        if (p_affine == NULL) {
            free(scratch);
            return C_KZG_MALLOC;
        }
        blst_scalar *scalars = malloc(len * sizeof(blst_scalar));
        if (scalars == NULL) {
            free(scratch);
            free(p_affine);
            return C_KZG_MALLOC;
        }

        // Transform the points to affine representation
        const blst_p1 *p_arg[2] = {p, NULL};
        blst_p1s_to_affine(p_affine, p_arg, len);

        // Transform the field elements to 256-bit scalars
        for (int i = 0; i < len; i++) {
            blst_scalar_from_fr(&scalars[i], &coeffs[i]);
        }

        // Call the Pippenger implementation
        const byte *scalars_arg[2] = {(byte *)scalars, NULL};
        const blst_p1_affine *points_arg[2] = {p_affine, NULL};
        blst_p1s_mult_pippenger(out, points_arg, len, scalars_arg, 256, scratch);

        // Tidy up
        free(scratch);
        free(p_affine);
        free(scalars);
    }
    return C_KZG_OK;
}

static C_KZG_RET poly_to_kzg_commitment(g1_t *out, const Polynomial *p, const KZGSettings *s) {
    return g1_lincomb(out, s->g1_values, (const fr_t *)(&p->evals), FIELD_ELEMENTS_PER_BLOB);
}

static C_KZG_RET poly_from_blob(Polynomial *p, const Blob *blob) {
    C_KZG_RET ret;
    for (size_t i = 0; i < FIELD_ELEMENTS_PER_BLOB; i++) {
        ret = bytes_to_bls_field(&p->evals[i], &blob->bytes[i * BYTES_PER_FIELD_ELEMENT]);
        if (ret != C_KZG_OK) return ret;
    }
    return C_KZG_OK;
}

<<<<<<< HEAD
C_KZG_RET blob_to_kzg_commitment(KZGCommitment *out, const Blob blob, const KZGSettings *s) {
    C_KZG_RET ret;
=======
C_KZG_RET blob_to_kzg_commitment(KZGCommitment *out, const Blob *blob, const KZGSettings *s) {
>>>>>>> c72ea8e1
    Polynomial p;
    g1_t commitment;

    ret = poly_from_blob(&p, blob);
    if (ret != C_KZG_OK) return ret;
    ret = poly_to_kzg_commitment(&commitment, &p, s);
    if (ret != C_KZG_OK) return ret;
    bytes_from_g1((uint8_t *)(out), &commitment);
    return C_KZG_OK;
}

/**
 * Check a KZG proof at a point against a commitment.
 *
 * Given a @p commitment to a polynomial, a @p proof for @p x, and the claimed value @p y at @p x, verify the claim.
 *
 * @param[out] out        `true` if the proof is valid, `false` if not
 * @param[in]  commitment The commitment to a polynomial
 * @param[in]  x          The point at which the proof is to be checked (opened)
 * @param[in]  y          The claimed value of the polynomial at @p x
 * @param[in]  proof      A proof of the value of the polynomial at the point @p x
 * @param[in]  ks  The settings containing the secrets, previously initialised with #new_kzg_settings
 * @retval C_CZK_OK      All is well
 */
static C_KZG_RET verify_kzg_proof_impl(bool *out, const g1_t *commitment, const fr_t *x, const fr_t *y,
                                       const g1_t *proof, const KZGSettings *ks) {
    g2_t x_g2, s_minus_x;
    g1_t y_g1, commitment_minus_y;
    g2_mul(&x_g2, &g2_generator, x);
    g2_sub(&s_minus_x, &ks->g2_values[1], &x_g2);
    g1_mul(&y_g1, &g1_generator, y);
    g1_sub(&commitment_minus_y, commitment, &y_g1);

    *out = pairings_verify(&commitment_minus_y, &g2_generator, proof, &s_minus_x);

    return C_KZG_OK;
}

C_KZG_RET verify_kzg_proof(bool *out,
                           const KZGCommitment *commitment,
                           const BLSFieldElement *z,
                           const BLSFieldElement *y,
                           const KZGProof *kzg_proof,
                           const KZGSettings *s) {
    C_KZG_RET ret;
    fr_t frz, fry;
    g1_t g1commitment, g1proof;

    ret = bytes_to_g1(&g1commitment, (const uint8_t *)(commitment));
    if (ret != C_KZG_OK) return ret;
    ret = bytes_to_bls_field(&frz, (const uint8_t *)(z));
    if (ret != C_KZG_OK) return ret;
    ret = bytes_to_bls_field(&fry, (const uint8_t *)(y));
    if (ret != C_KZG_OK) return ret;
    ret = bytes_to_g1(&g1proof, (const uint8_t *)(kzg_proof));
    if (ret != C_KZG_OK) return ret;

    return verify_kzg_proof_impl(out, &g1commitment, &frz, &fry, &g1proof, s);
}

static C_KZG_RET evaluate_polynomial_in_evaluation_form(fr_t *out, const Polynomial *p, const fr_t *x, const KZGSettings *s) {
    C_KZG_RET ret;
    fr_t tmp;
    fr_t *inverses_in = NULL;
    fr_t *inverses = NULL;
    uint64_t i;
    const fr_t *roots_of_unity = s->fs->roots_of_unity;

    ret = new_fr_array(&inverses_in, FIELD_ELEMENTS_PER_BLOB);
    if (ret != C_KZG_OK) goto out;
    ret = new_fr_array(&inverses, FIELD_ELEMENTS_PER_BLOB);
    if (ret != C_KZG_OK) goto out;

    for (i = 0; i < FIELD_ELEMENTS_PER_BLOB; i++) {
        if (fr_equal(x, &roots_of_unity[i])) {
            *out = p->evals[i];
            ret = C_KZG_OK;
            goto out;
        }
        fr_sub(&inverses_in[i], x, &roots_of_unity[i]);
    }

    ret = fr_batch_inv(inverses, inverses_in, FIELD_ELEMENTS_PER_BLOB);
    if (ret != C_KZG_OK) goto out;

    *out = fr_zero;
    for (i = 0; i < FIELD_ELEMENTS_PER_BLOB; i++) {
        fr_mul(&tmp, &inverses[i], &roots_of_unity[i]);
        fr_mul(&tmp, &tmp, &p->evals[i]);
        fr_add(out, out, &tmp);
    }
    fr_from_uint64(&tmp, FIELD_ELEMENTS_PER_BLOB);
    fr_div(out, out, &tmp);
    fr_pow(&tmp, x, FIELD_ELEMENTS_PER_BLOB);
    fr_sub(&tmp, &tmp, &fr_one);
    fr_mul(out, out, &tmp);

out:
    if (inverses_in != NULL) free(inverses_in);
    if (inverses != NULL) free(inverses);
    return ret;
}

/**
 * Compute KZG proof for polynomial in Lagrange form at position x.
 *
 * @param[out] out The combined proof as a single G1 element
 * @param[in]  p   The polynomial in Lagrange form
 * @param[in]  x   The generator x-value for the evaluation points
 * @param[in]  s   The settings containing the secrets, previously initialised with #new_kzg_settings
 * @retval C_KZG_OK      All is well
 * @retval C_KZG_MALLOC  Memory allocation failed
 */
static C_KZG_RET compute_kzg_proof(g1_t *out, const Polynomial *p, const fr_t *x, const KZGSettings *s) {
    C_KZG_RET ret;
    fr_t y;
    fr_t *inverses_in = NULL;
    fr_t *inverses = NULL;

    ret = evaluate_polynomial_in_evaluation_form(&y, p, x, s);
    if (ret != C_KZG_OK) goto out;

    fr_t tmp;
    Polynomial q;
    const fr_t *roots_of_unity = s->fs->roots_of_unity;
    uint64_t i, m = 0;

    ret = new_fr_array(&inverses_in, FIELD_ELEMENTS_PER_BLOB);
    if (ret != C_KZG_OK) goto out;
    ret = new_fr_array(&inverses, FIELD_ELEMENTS_PER_BLOB);
    if (ret != C_KZG_OK) goto out;

    for (i = 0; i < FIELD_ELEMENTS_PER_BLOB; i++) {
        if (fr_equal(x, &roots_of_unity[i])) {
            m = i + 1;
            continue;
        }
        // (p_i - y) / (ω_i - x)
        fr_sub(&q.evals[i], &p->evals[i], &y);
        fr_sub(&inverses_in[i], &roots_of_unity[i], x);
    }

    ret = fr_batch_inv(inverses, inverses_in, FIELD_ELEMENTS_PER_BLOB);
    if (ret != C_KZG_OK) goto out;

    for (i = 0; i < FIELD_ELEMENTS_PER_BLOB; i++) {
        fr_mul(&q.evals[i], &q.evals[i], &inverses[i]);
    }

    if (m) { // ω_m == x
        q.evals[--m] = fr_zero;
        for (i = 0; i < FIELD_ELEMENTS_PER_BLOB; i++) {
            if (i == m) continue;
            // (p_i - y) * ω_i / (x * (x - ω_i))
            fr_sub(&tmp, x, &roots_of_unity[i]);
            fr_mul(&inverses_in[i], &tmp, x);
        }
        ret = fr_batch_inv(inverses, inverses_in, FIELD_ELEMENTS_PER_BLOB);
        if (ret != C_KZG_OK) goto out;
        for (i = 0; i < FIELD_ELEMENTS_PER_BLOB; i++) {
            fr_sub(&tmp, &p->evals[i], &y);
            fr_mul(&tmp, &tmp, &roots_of_unity[i]);
            fr_mul(&tmp, &tmp, &inverses[i]);
            fr_add(&q.evals[m], &q.evals[m], &tmp);
        }
    }

    ret = g1_lincomb(out, s->g1_values, (const fr_t *)(&q.evals), FIELD_ELEMENTS_PER_BLOB);

out:
    if (inverses_in != NULL) free(inverses_in);
    if (inverses != NULL) free(inverses);
    return ret;
}

typedef struct {
    unsigned int h[8];
    unsigned long long N;
    unsigned char buf[64];
    size_t off;
} SHA256_CTX;

void sha256_init(SHA256_CTX *ctx);
void sha256_update(SHA256_CTX *ctx, const void *_inp, size_t len);
void sha256_final(unsigned char md[32], SHA256_CTX *ctx);

static void hash(uint8_t md[32], const uint8_t input[], size_t n) {
    SHA256_CTX ctx;
    sha256_init(&ctx);
    sha256_update(&ctx, input, n);
    sha256_final(md, &ctx);
}

static void bytes_of_uint64(uint8_t out[8], uint64_t n) {
    for (int i = 0; i < 8; i++) {
        out[i] = n & 0xFF;
        n >>= 8;
    }
}

static C_KZG_RET compute_challenges(fr_t *out, fr_t *r_powers,
                                    const Polynomial *polys, const g1_t *comms, uint64_t n) {
    size_t i;
    uint64_t j;
    const size_t ni = 32; // len(FIAT_SHAMIR_PROTOCOL_DOMAIN) + 8 + 8
    const size_t np = ni + n * BYTES_PER_BLOB;
    const size_t nb = np + n * 48;

    uint8_t* bytes = calloc(nb, sizeof(uint8_t));
    if (bytes == NULL) return C_KZG_MALLOC;

    /* Copy domain seperator */
    memcpy(bytes, FIAT_SHAMIR_PROTOCOL_DOMAIN, 16);
    bytes_of_uint64(&bytes[16], FIELD_ELEMENTS_PER_BLOB);
    bytes_of_uint64(&bytes[16 + 8], n);

    /* Copy polynomials */
    for (i = 0; i < n; i++)
        for (j = 0; j < FIELD_ELEMENTS_PER_BLOB; j++)
            bytes_from_bls_field(&bytes[ni + BYTES_PER_FIELD_ELEMENT * (i * FIELD_ELEMENTS_PER_BLOB + j)], &polys[i].evals[j]);

    /* Copy commitments */
    for (i = 0; i < n; i++)
        bytes_from_g1(&bytes[np + i * 48], &comms[i]);

    /* Now let's create challenges! */
    uint8_t hashed_data[32] = {0};
    hash(hashed_data, bytes, nb);

    /* We will use hash_input in the computation of both challenges */
    uint8_t hash_input[33];

    /* Compute r */
    uint8_t r_bytes[32] = {0};
    memcpy(hash_input, hashed_data, 32);
    hash_input[32] = 0x0;
    hash(r_bytes, hash_input, 33);

    /* Compute r_powers */
    fr_t r;
    hash_to_bls_field(&r, r_bytes);
    compute_powers(r_powers, &r, n);

    /* Compute eval_challenge */
    uint8_t eval_challenge[32] = {0};
    hash_input[32] = 0x1;
    hash(eval_challenge, hash_input, 33);
    hash_to_bls_field(out, eval_challenge);

    free(bytes);
    return C_KZG_OK;
}

static C_KZG_RET compute_aggregated_poly_and_commitment(Polynomial *poly_out, g1_t *comm_out, fr_t *chal_out,
        const Polynomial *polys,
<<<<<<< HEAD
        const g1_t *kzg_commitments,
=======
        const KZGCommitment *kzg_commitments,
>>>>>>> c72ea8e1
        size_t n) {
    fr_t* r_powers = calloc(n, sizeof(fr_t));
    if (0 < n && r_powers == NULL) return C_KZG_MALLOC;

    C_KZG_RET ret;
    ret = compute_challenges(chal_out, r_powers, polys, kzg_commitments, n);
    if (ret != C_KZG_OK) goto out;

    poly_lincomb(poly_out, polys, r_powers, n);

    ret = g1_lincomb(comm_out, kzg_commitments, r_powers, n);

out:
    if (r_powers != NULL) free(r_powers);
    return C_KZG_OK;
}

C_KZG_RET compute_aggregate_kzg_proof(KZGProof *out,
                                      const Blob *blobs,
                                      size_t n,
                                      const KZGSettings *s) {
    C_KZG_RET ret;
    Polynomial* polys = NULL;
    g1_t* commitments = NULL;

    commitments = calloc(n, sizeof(g1_t));
    if (0 < n && commitments == NULL) {
        ret = C_KZG_MALLOC;
        goto out;
    }

    polys = calloc(n, sizeof(Polynomial));
    if (0 < n && polys == NULL) {
        ret = C_KZG_MALLOC;
        goto out;
    }

    for (size_t i = 0; i < n; i++) {
        ret = poly_from_blob(&polys[i], &blobs[i]);
        if (ret != C_KZG_OK) goto out;
        ret = poly_to_kzg_commitment(&commitments[i], &polys[i], s);
        if (ret != C_KZG_OK) goto out;
    }

    Polynomial aggregated_poly;
    g1_t aggregated_poly_commitment;
    fr_t evaluation_challenge;
    ret = compute_aggregated_poly_and_commitment(&aggregated_poly, &aggregated_poly_commitment, &evaluation_challenge, polys, commitments, n);
    if (ret != C_KZG_OK) goto out;

    g1_t proof;
    ret = compute_kzg_proof(&proof, &aggregated_poly, &evaluation_challenge, s);
    if (ret != C_KZG_OK) goto out;
    bytes_from_g1((uint8_t *)(out), &proof);

out:
    if (commitments != NULL) free(commitments);
    if (polys != NULL) free(polys);
    return ret;
}

C_KZG_RET verify_aggregate_kzg_proof(bool *out,
<<<<<<< HEAD
                                     const Blob blobs[],
=======
                                     const Blob *blobs,
>>>>>>> c72ea8e1
                                     const KZGCommitment *expected_kzg_commitments,
                                     size_t n,
                                     const KZGProof *kzg_aggregated_proof,
                                     const KZGSettings *s) {
    C_KZG_RET ret;
    g1_t* commitments = NULL;
    Polynomial* polys = NULL;

    g1_t proof;
    ret = bytes_to_g1(&proof, (uint8_t *)(kzg_aggregated_proof));
    if (ret != C_KZG_OK) goto out;

    commitments = calloc(n, sizeof(g1_t));
    if (commitments == NULL) {
        ret = C_KZG_MALLOC;
        goto out;
    }

    polys = calloc(n, sizeof(Polynomial));
    if (polys == NULL) {
        ret = C_KZG_MALLOC;
        goto out;
    }

    for (size_t i = 0; i < n; i++) {
<<<<<<< HEAD
        ret = bytes_to_g1(&commitments[i], (uint8_t *)(&expected_kzg_commitments[i]));
        if (ret != C_KZG_OK) goto out;
        ret = poly_from_blob(&polys[i], blobs[i]);
=======
        ret = poly_from_blob(&polys[i], &blobs[i]);
>>>>>>> c72ea8e1
        if (ret != C_KZG_OK) goto out;
    }

    Polynomial aggregated_poly;
    g1_t aggregated_poly_commitment;
    fr_t evaluation_challenge;
    ret = compute_aggregated_poly_and_commitment(&aggregated_poly, &aggregated_poly_commitment, &evaluation_challenge, polys, commitments, n);
    if (ret != C_KZG_OK) goto out;

    fr_t y;
    ret = evaluate_polynomial_in_evaluation_form(&y, &aggregated_poly, &evaluation_challenge, s);
    if (ret != C_KZG_OK) goto out;

    ret = verify_kzg_proof_impl(out, &aggregated_poly_commitment, &evaluation_challenge, &y, &proof, s);

out:
    if (commitments != NULL) free(commitments);
    if (polys != NULL) free(polys);
    return ret;
}<|MERGE_RESOLUTION|>--- conflicted
+++ resolved
@@ -1005,12 +1005,8 @@
     return C_KZG_OK;
 }
 
-<<<<<<< HEAD
-C_KZG_RET blob_to_kzg_commitment(KZGCommitment *out, const Blob blob, const KZGSettings *s) {
+C_KZG_RET blob_to_kzg_commitment(KZGCommitment *out, const Blob *blob, const KZGSettings *s) {
     C_KZG_RET ret;
-=======
-C_KZG_RET blob_to_kzg_commitment(KZGCommitment *out, const Blob *blob, const KZGSettings *s) {
->>>>>>> c72ea8e1
     Polynomial p;
     g1_t commitment;
 
@@ -1266,11 +1262,7 @@
 
 static C_KZG_RET compute_aggregated_poly_and_commitment(Polynomial *poly_out, g1_t *comm_out, fr_t *chal_out,
         const Polynomial *polys,
-<<<<<<< HEAD
         const g1_t *kzg_commitments,
-=======
-        const KZGCommitment *kzg_commitments,
->>>>>>> c72ea8e1
         size_t n) {
     fr_t* r_powers = calloc(n, sizeof(fr_t));
     if (0 < n && r_powers == NULL) return C_KZG_MALLOC;
@@ -1333,11 +1325,7 @@
 }
 
 C_KZG_RET verify_aggregate_kzg_proof(bool *out,
-<<<<<<< HEAD
-                                     const Blob blobs[],
-=======
                                      const Blob *blobs,
->>>>>>> c72ea8e1
                                      const KZGCommitment *expected_kzg_commitments,
                                      size_t n,
                                      const KZGProof *kzg_aggregated_proof,
@@ -1363,13 +1351,9 @@
     }
 
     for (size_t i = 0; i < n; i++) {
-<<<<<<< HEAD
         ret = bytes_to_g1(&commitments[i], (uint8_t *)(&expected_kzg_commitments[i]));
         if (ret != C_KZG_OK) goto out;
-        ret = poly_from_blob(&polys[i], blobs[i]);
-=======
         ret = poly_from_blob(&polys[i], &blobs[i]);
->>>>>>> c72ea8e1
         if (ret != C_KZG_OK) goto out;
     }
 
