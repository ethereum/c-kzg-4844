/*
 * Copyright 2021 Benjamin Edgington
 *
 * Licensed under the Apache License, Version 2.0 (the "License");
 * you may not use this file except in compliance with the License.
 * You may obtain a copy of the License at
 *
 *     http://www.apache.org/licenses/LICENSE-2.0
 *
 * Unless required by applicable law or agreed to in writing, software
 * distributed under the License is distributed on an "AS IS" BASIS,
 * WITHOUT WARRANTIES OR CONDITIONS OF ANY KIND, either express or implied.
 * See the License for the specific language governing permissions and
 * limitations under the License.
 */

/**
 * @file c_kzg_4844.h
 *
 * Minimal interface required for EIP-4844.
 */

#ifndef C_KZG_4844_H
#define C_KZG_4844_H

#include <stdio.h>
#include <stdint.h>
#include <stdbool.h>

#include "blst.h"

// Allow a library built from this code to be used from C++
#ifdef __cplusplus
extern "C" {
#endif

#define BYTES_PER_COMMITMENT 48
#define BYTES_PER_PROOF 48
#define BYTES_PER_FIELD_ELEMENT 32
#define BYTES_PER_BLOB (FIELD_ELEMENTS_PER_BLOB * BYTES_PER_FIELD_ELEMENT)
static const char *FIAT_SHAMIR_PROTOCOL_DOMAIN = "FSBLOBVERIFY_V1_";

typedef blst_p1 g1_t;         /**< Internal G1 group element type */
typedef blst_p2 g2_t;         /**< Internal G2 group element type */
typedef blst_fr fr_t;         /**< Internal Fr field element type */

typedef struct { uint8_t bytes[32]; } Bytes32;
typedef struct { uint8_t bytes[48]; } Bytes48;
typedef struct { uint8_t bytes[BYTES_PER_BLOB]; } Blob;

typedef Bytes48 KZGCommitment;
typedef Bytes48 KZGProof;

/**
 * The common return type for all routines in which something can go wrong.
 */
typedef enum {
    C_KZG_OK = 0,  /**< Success! */
    C_KZG_BADARGS, /**< The supplied data is invalid in some way */
    C_KZG_ERROR,   /**< Internal error - this should never occur and may indicate a bug in the library */
    C_KZG_MALLOC,  /**< Could not allocate memory */
} C_KZG_RET;

/**
 * Stores the setup and parameters needed for performing FFTs.
 */
typedef struct {
    uint64_t max_width;            /**< The maximum size of FFT these settings support, a power of 2. */
    fr_t *expanded_roots_of_unity; /**< Ascending powers of the root of unity, size `width + 1`. */
    fr_t *reverse_roots_of_unity;  /**< Descending powers of the root of unity, size `width + 1`. */
    fr_t *roots_of_unity;          /**< Powers of the root of unity in bit-reversal permutation, size `width`. */
} FFTSettings;

/**
 * Stores the setup and parameters needed for computing KZG proofs.
 */
typedef struct {
    const FFTSettings *fs; /**< The corresponding settings for performing FFTs */
    g1_t *g1_values;       /**< G1 group elements from the trusted setup, in Lagrange form bit-reversal permutation */
    g2_t *g2_values;       /**< G2 group elements from the trusted setup; both arrays have FIELD_ELEMENTS_PER_BLOB elements */
} KZGSettings;

/**
 * Interface functions
 */

C_KZG_RET load_trusted_setup(KZGSettings *out,
                             const uint8_t *g1_bytes, /* n1 * 48 bytes */
                             size_t n1,
                             const uint8_t *g2_bytes, /* n2 * 96 bytes */
                             size_t n2);

C_KZG_RET load_trusted_setup_file(KZGSettings *out,
                                  FILE *in);

void free_trusted_setup(
    KZGSettings *s);

C_KZG_RET compute_aggregate_kzg_proof(KZGProof *out,
                                      const Blob *blobs,
                                      size_t n,
                                      const KZGSettings *s);

C_KZG_RET verify_aggregate_kzg_proof(bool *out,
                                     const Blob *blobs,
                                     const Bytes48 *commitments_bytes,
                                     size_t n,
                                     const Bytes48 *aggregated_proof_bytes,
                                     const KZGSettings *s);

C_KZG_RET blob_to_kzg_commitment(KZGCommitment *out,
                                 const Blob *blob,
                                 const KZGSettings *s);

C_KZG_RET verify_kzg_proof(bool *out,
                           const Bytes48 *commitment_bytes,
                           const Bytes32 *z_bytes,
                           const Bytes32 *y_bytes,
                           const Bytes48 *proof_bytes,
                           const KZGSettings *s);

C_KZG_RET compute_kzg_proof(KZGProof *out,
                            const Blob *blob,
                            const Bytes32 *z_bytes,
                            const KZGSettings *s);

typedef struct { fr_t evals[FIELD_ELEMENTS_PER_BLOB]; } Polynomial;

#ifdef UNIT_TESTS

void hash_to_bls_field(fr_t *out, const Bytes32 *b);
void bytes_from_bls_field(Bytes32 *out, const fr_t *in);
<<<<<<< HEAD
C_KZG_RET validate_kzg_g1(g1_t *out, const Bytes48 *b);
void bytes_from_g1(Bytes48 *out, const g1_t *in);
=======
C_KZG_RET evaluate_polynomial_in_evaluation_form(fr_t *out, const Polynomial *p, const fr_t *x, const KZGSettings *s);
C_KZG_RET blob_to_polynomial(Polynomial *p, const Blob *blob);
C_KZG_RET bytes_to_bls_field(fr_t *out, const Bytes32 *b);
>>>>>>> 9f443bc5

#endif

#ifdef __cplusplus
}
#endif

#endif // C_KZG_4844_H<|MERGE_RESOLUTION|>--- conflicted
+++ resolved
@@ -130,14 +130,11 @@
 
 void hash_to_bls_field(fr_t *out, const Bytes32 *b);
 void bytes_from_bls_field(Bytes32 *out, const fr_t *in);
-<<<<<<< HEAD
 C_KZG_RET validate_kzg_g1(g1_t *out, const Bytes48 *b);
 void bytes_from_g1(Bytes48 *out, const g1_t *in);
-=======
 C_KZG_RET evaluate_polynomial_in_evaluation_form(fr_t *out, const Polynomial *p, const fr_t *x, const KZGSettings *s);
 C_KZG_RET blob_to_polynomial(Polynomial *p, const Blob *blob);
 C_KZG_RET bytes_to_bls_field(fr_t *out, const Bytes32 *b);
->>>>>>> 9f443bc5
 
 #endif
 
