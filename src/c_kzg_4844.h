--- conflicted
+++ resolved
@@ -136,11 +136,8 @@
 C_KZG_RET blob_to_polynomial(Polynomial *p, const Blob *blob);
 C_KZG_RET bytes_to_bls_field(fr_t *out, const Bytes32 *b);
 uint32_t reverse_bits(uint32_t a);
-<<<<<<< HEAD
 void compute_powers(fr_t *out, fr_t *x, uint64_t n);
-=======
 int log_2_byte(byte b);
->>>>>>> e5fa8c7e
 
 #endif
 
